--- conflicted
+++ resolved
@@ -47,11 +47,7 @@
 from google.cloud.ndb import exceptions
 from google.cloud.ndb import key as key_module
 from google.cloud.ndb import _options
-<<<<<<< HEAD
-from google.cloud.ndb import _retry
-=======
 from google.cloud.ndb import query as query_module
->>>>>>> d3805d3e
 from google.cloud.ndb import _transaction
 from google.cloud.ndb import tasklets
 
