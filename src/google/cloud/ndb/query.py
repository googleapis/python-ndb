# Copyright 2018 Google LLC
#
# Licensed under the Apache License, Version 2.0 (the "License");
# you may not use this file except in compliance with the License.
# You may obtain a copy of the License at
#
#     https://www.apache.org/licenses/LICENSE-2.0
#
# Unless required by applicable law or agreed to in writing, software
# distributed under the License is distributed on an "AS IS" BASIS,
# WITHOUT WARRANTIES OR CONDITIONS OF ANY KIND, either express or implied.
# See the License for the specific language governing permissions and
# limitations under the License.

"""High-level wrapper for datastore queries."""

<<<<<<< HEAD
from google.cloud import datastore

=======
from google.cloud.ndb import _datastore_query
>>>>>>> 53dfba93
from google.cloud.ndb import exceptions
from google.cloud.ndb import model


__all__ = [
    "Cursor",
    "QueryOptions",
    "QueryOrder",
    "RepeatedStructuredPropertyPredicate",
    "ParameterizedThing",
    "Parameter",
    "ParameterizedFunction",
    "Node",
    "FalseNode",
    "ParameterNode",
    "FilterNode",
    "PostFilterNode",
    "ConjunctionNode",
    "DisjunctionNode",
    "AND",
    "OR",
    "Query",
    "gql",
    "QueryIterator",
]


Cursor = NotImplemented  # From `google.appengine.datastore.datastore_query`
_EQ_OP = "="
_NE_OP = "!="
_IN_OP = "in"
_LT_OP = "<"
_GT_OP = ">"
_OPS = frozenset([_EQ_OP, _NE_OP, _LT_OP, "<=", _GT_OP, ">=", _IN_OP])


class QueryOptions:
    __slots__ = (
        "client",
        "kind",
        "project",
        "namespace",
        "ancestor",
        "filters",
        "projection",
        "order",
        "distinct_on",
        "limit",
        "offset",
        "start_cursor",
        "end_cursor",
        "eventual",
    )

    def __init__(self, config=None, **kwargs):
        for key, value in kwargs.items():
            setattr(self, key, value)
        if config is not None:
            if isinstance(config, QueryOptions):
                for key in config.__slots__:
                    existing = getattr(self, key, None)
                    if existing is None:
                        default = getattr(config, key, None)
                        if default is not None:
                            setattr(self, key, default)
            else:
                raise TypeError("Config must be a QueryOptions instance.")

    def __repr__(self):
        options = ", ".join(
            [
                "{}={}".format(key, repr(getattr(self, key, None)))
                for key in self.__slots__
                if getattr(self, key, None) is not None
            ]
        )
        return "QueryOptions({})".format(options)


class QueryOrder:
    __slots__ = ()

    def __init__(self, *args, **kwargs):
        raise NotImplementedError


class RepeatedStructuredPropertyPredicate:
    __slots__ = ()

    def __init__(self, *args, **kwargs):
        raise NotImplementedError


class ParameterizedThing:
    """Base class for :class:`Parameter` and :class:`ParameterizedFunction`.

    This exists purely for :func:`isinstance` checks.
    """

    def __eq__(self, other):
        raise NotImplementedError

    def __ne__(self, other):
        eq = self.__eq__(other)
        if eq is not NotImplemented:
            eq = not eq
        return eq


class Parameter(ParameterizedThing):
    """Represents a bound variable in a GQL query.

    ``Parameter(1)`` corresponds to a slot labeled ``:1`` in a GQL query.
    ``Parameter('xyz')`` corresponds to a slot labeled ``:xyz``.

    The value must be set (bound) separately.

    Args:
        key (Union[str, int]): The parameter key.

    Raises:
        TypeError: If the ``key`` is not a string or integer.
    """

    __slots__ = ("_key",)

    def __init__(self, key):
        if not isinstance(key, (int, str)):
            raise TypeError(
                "Parameter key must be an integer or string, not {}".format(
                    key
                )
            )
        self._key = key

    def __repr__(self):
        return "{}({!r})".format(type(self).__name__, self._key)

    def __eq__(self, other):
        if not isinstance(other, Parameter):
            return NotImplemented

        return self._key == other._key

    @property
    def key(self):
        """Retrieve the key."""
        return self._key

    def resolve(self, bindings, used):
        """Resolve the current parameter from the parameter bindings.

        Args:
            bindings (dict): A mapping of parameter bindings.
            used (Dict[Union[str, int], bool]): A mapping of already used
                parameters. This will be modified if the current parameter
                is in ``bindings``.

        Returns:
            Any: The bound value for the current parameter.

        Raises:
            .BadArgumentError: If the current parameter is not in ``bindings``.
        """
        key = self._key
        if key not in bindings:
            raise exceptions.BadArgumentError(
                "Parameter :{} is not bound.".format(key)
            )
        value = bindings[key]
        used[key] = True
        return value


class ParameterizedFunction(ParameterizedThing):
    """Represents a GQL function with parameterized arguments.

    For example, ParameterizedFunction('key', [Parameter(1)]) stands for
    the GQL syntax KEY(:1).
    """

    def __init__(self, func, values):
        self.__func = func
        self.__values = values

    def __repr__(self):
        return "ParameterizedFunction(%r, %r)" % (self.__func, self.__values)

    def __eq__(self, other):
        if not isinstance(other, ParameterizedFunction):
            return NotImplemented
        return self.__func == other.__func and self.__values == other.__values

    @property
    def func(self):
        return self.__func

    @property
    def values(self):
        return self.__values


class Node:
    """Base class for filter expression tree nodes.

    Tree nodes are considered immutable, even though they can contain
    Parameter instances, which are not. In particular, two identical
    trees may be represented by the same Node object in different
    contexts.

    Raises:
        TypeError: Always, only subclasses are allowed.
    """

    __slots__ = ()

    def __new__(cls):
        if cls is Node:
            raise TypeError("Cannot instantiate Node, only a subclass.")
        return super(Node, cls).__new__(cls)

    def __eq__(self, other):
        raise NotImplementedError

    def __le__(self, unused_other):
        raise TypeError("Nodes cannot be ordered")

    def __lt__(self, unused_other):
        raise TypeError("Nodes cannot be ordered")

    def __ge__(self, unused_other):
        raise TypeError("Nodes cannot be ordered")

    def __gt__(self, unused_other):
        raise TypeError("Nodes cannot be ordered")

    def _to_filter(self, post=False):
        """Helper to convert to low-level filter, or :data:`None`.

        Raises:
            NotImplementedError: Always. This method is virtual.
        """
        raise NotImplementedError

    def _post_filters(self):
        """Helper to extract post-filter nodes, if any.

        Returns:
            None: Always. Because this is the base implementation.
        """
        return None

    def resolve(self, bindings, used):
        """Return a node with parameters replaced by the selected values.

        .. note::

            Both ``bindings`` and ``used`` are unused by this base class
            implementation.

        Args:
            bindings (dict): A mapping of parameter bindings.
            used (Dict[Union[str, int], bool]): A mapping of already used
                parameters. This will be modified if the current parameter
                is in ``bindings``.

        Returns:
            Node: The current node.
        """
        return self


class FalseNode(Node):
    """Tree node for an always-failing filter."""

    __slots__ = ()

    def __eq__(self, other):
        """Equality check.

        An instance will always equal another :class:`FalseNode` instance. This
        is because they hold no state.
        """
        if not isinstance(other, FalseNode):
            return NotImplemented
        return True

    def _to_filter(self, post=False):
        """(Attempt to) convert to a low-level filter instance.

        Args:
            post (bool): Indicates if this is a post-filter node.

        Raises:
            .BadQueryError: If ``post`` is :data:`False`, because there's no
                point submitting a query that will never return anything.
        """
        if post:
            return None
        raise exceptions.BadQueryError("Cannot convert FalseNode to predicate")


class ParameterNode(Node):
    """Tree node for a parameterized filter.

    Args:
        prop (~google.cloud.ndb.model.Property): A property describing a value
            type.
        op (str): The comparison operator. One of ``=``, ``!=``, ``<``, ``<=``,
            ``>``, ``>=`` or ``in``.
        param (ParameterizedThing): The parameter corresponding to the node.

    Raises:
        TypeError: If ``prop`` is not a
            :class:`~google.cloud.ndb.model.Property`.
        TypeError: If ``op`` is not one of the accepted operators.
        TypeError: If ``param`` is not a :class:`.Parameter` or
            :class:`.ParameterizedFunction`.
    """

    __slots__ = ("_prop", "_op", "_param")

    def __new__(cls, prop, op, param):
        if not isinstance(prop, model.Property):
            raise TypeError("Expected a Property, got {!r}".format(prop))
        if op not in _OPS:
            raise TypeError("Expected a valid operator, got {!r}".format(op))
        if not isinstance(param, ParameterizedThing):
            raise TypeError(
                "Expected a ParameterizedThing, got {!r}".format(param)
            )
        obj = super(ParameterNode, cls).__new__(cls)
        obj._prop = prop
        obj._op = op
        obj._param = param
        return obj

    def __getnewargs__(self):
        """Private API used to specify ``__new__`` arguments when unpickling.

        .. note::

            This method only applies if the ``pickle`` protocol is 2 or
            greater.

        Returns:
            Tuple[~google.cloud.ndb.model.Property, str, ParameterizedThing]:
            A tuple containing the internal state: the property, operation and
            parameter.
        """
        return self._prop, self._op, self._param

    def __repr__(self):
        return "ParameterNode({!r}, {!r}, {!r})".format(
            self._prop, self._op, self._param
        )

    def __eq__(self, other):
        if not isinstance(other, ParameterNode):
            return NotImplemented
        return (
            self._prop._name == other._prop._name
            and self._op == other._op
            and self._param == other._param
        )

    def _to_filter(self, post=False):
        """Helper to convert to low-level filter, or :data:`None`.

        Args:
            post (bool): Indicates if this is a post-filter node.

        Raises:
            .BadArgumentError: Always. This is because this node represents
            a parameter, i.e. no value exists to be filtered on.
        """
        raise exceptions.BadArgumentError(
            "Parameter :{} is not bound.".format(self._param.key)
        )

    def resolve(self, bindings, used):
        """Return a node with parameters replaced by the selected values.

        Args:
            bindings (dict): A mapping of parameter bindings.
            used (Dict[Union[str, int], bool]): A mapping of already used
                parameters.

        Returns:
            Union[~google.cloud.ndb.query.DisjunctionNode, \
                ~google.cloud.ndb.query.FilterNode, \
                ~google.cloud.ndb.query.FalseNode]: A node corresponding to
            the value substituted.
        """
        value = self._param.resolve(bindings, used)
        if self._op == _IN_OP:
            return self._prop._IN(value)
        else:
            return self._prop._comparison(self._op, value)


class FilterNode(Node):
    """Tree node for a single filter expression.

    For example ``FilterNode("a", ">", 3)`` filters for entities where the
    value ``a`` is greater than ``3``.

    .. warning::

        The constructor for this type may not always return a
        :class:`FilterNode`. For example:

        * The filter ``name != value`` is converted into
          ``(name > value) OR (name < value)`` (a :class:`DisjunctionNode`)
        * The filter ``name in (value1, ..., valueN)`` is converted into
          ``(name = value1) OR ... OR (name = valueN)`` (also a
          :class:`DisjunctionNode`)
        * The filter ``name in ()`` (i.e. a property is among an empty list
          of values) is converted into a :class:`FalseNode`
        * The filter ``name in (value1,)`` (i.e. a list with one element) is
          converted into ``name = value1``, a related :class:`FilterNode`
          with a different ``opsymbol`` and ``value`` than what was passed
          to the constructor

    Args:
        name (str): The name of the property being filtered.
        opsymbol (str): The comparison operator. One of ``=``, ``!=``, ``<``,
            ``<=``, ``>``, ``>=`` or ``in``.
        value (Any): The value to filter on / relative to.

    Raises:
        TypeError: If ``opsymbol`` is ``"in"`` but ``value`` is not a
            basic container (:class:`list`, :class:`tuple`, :class:`set` or
            :class:`frozenset`)
    """

    __slots__ = ("_name", "_opsymbol", "_value")

    def __new__(cls, name, opsymbol, value):
        if isinstance(value, model.Key):
            value = value._key

        if opsymbol == _NE_OP:
            node1 = FilterNode(name, _LT_OP, value)
            node2 = FilterNode(name, _GT_OP, value)
            return DisjunctionNode(node1, node2)

        if opsymbol == _IN_OP:
            if not isinstance(value, (list, tuple, set, frozenset)):
                raise TypeError(
                    "in expected a list, tuple or set of values; "
                    "received {!r}".format(value)
                )
            nodes = [
                FilterNode(name, _EQ_OP, sub_value) for sub_value in value
            ]
            if not nodes:
                return FalseNode()
            if len(nodes) == 1:
                return nodes[0]
            return DisjunctionNode(*nodes)

        instance = super(FilterNode, cls).__new__(cls)
        instance._name = name
        instance._opsymbol = opsymbol
        instance._value = value
        return instance

    def __getnewargs__(self):
        """Private API used to specify ``__new__`` arguments when unpickling.

        .. note::

            This method only applies if the ``pickle`` protocol is 2 or
            greater.

        Returns:
            Tuple[str, str, Any]: A tuple containing the
            internal state: the name, ``opsymbol`` and value.
        """
        return self._name, self._opsymbol, self._value

    def __repr__(self):
        return "{}({!r}, {!r}, {!r})".format(
            type(self).__name__, self._name, self._opsymbol, self._value
        )

    def __eq__(self, other):
        if not isinstance(other, FilterNode):
            return NotImplemented

        return (
            self._name == other._name
            and self._opsymbol == other._opsymbol
            and self._value == other._value
        )

    def _to_filter(self, post=False):
        """Helper to convert to low-level filter, or :data:`None`.

        Args:
            post (bool): Indicates if this is a post-filter node.

        Returns:
            None: If this is a post-filter.

        Raises:
            NotImplementedError: If the ``opsymbol`` is ``!=`` or ``in``, since
                they should correspond to a composite filter. This should
                never occur since the constructor will create ``OR`` nodes for
                ``!=`` and ``in``
            NotImplementedError: If not a post-filter and the ``opsymbol``
                is a simple comparison. (For now) this is because the original
                implementation relied on a low-level datastore query module.
        """
        if post:
            return None
        if self._opsymbol in (_NE_OP, _IN_OP):
            raise NotImplementedError(
                "Inequality filters are not single filter "
                "expressions and therefore cannot be converted "
                "to a single filter ({!r})".format(self._opsymbol)
            )

        raise NotImplementedError("Missing datastore_query.make_filter")


class PostFilterNode(Node):
    """Tree node representing an in-memory filtering operation.

    This is used to represent filters that cannot be executed by the
    datastore, for example a query for a structured value.

    Args:
        predicate (Callable[[Any], bool]): A filter predicate that
            takes a datastore entity (typically as a protobuf) and
            returns :data:`True` or :data:`False` if the entity matches
            the given filter.
    """

    __slots__ = ("predicate",)

    def __new__(cls, predicate):
        instance = super(PostFilterNode, cls).__new__(cls)
        instance.predicate = predicate
        return instance

    def __getnewargs__(self):
        """Private API used to specify ``__new__`` arguments when unpickling.

        .. note::

            This method only applies if the ``pickle`` protocol is 2 or
            greater.

        Returns:
            Tuple[Callable[[Any], bool],]: A tuple containing a single value,
            the ``predicate`` attached to this node.
        """
        return (self.predicate,)

    def __repr__(self):
        return "{}({})".format(type(self).__name__, self.predicate)

    def __eq__(self, other):
        if not isinstance(other, PostFilterNode):
            return NotImplemented
        return self is other or self.predicate == other.predicate

    def _to_filter(self, post=False):
        """Helper to convert to low-level filter, or :data:`None`.

        Args:
            post (bool): Indicates if this is a post-filter node.

        Returns:
            Tuple[Callable[[Any], bool], None]: If this is a post-filter, this
            returns the stored ``predicate``, otherwise it returns
            :data:`None`.
        """
        if post:
            return self.predicate
        else:
            return None


class _BooleanClauses:
    """This type will be used for symbolically performing boolean operations.

    Internally, the state will track a symbolic expression like::

        A or (B and C) or (A and D)

    as a list of the ``OR`` components::

        [A, B and C, A and D]

    When ``combine_or=False``, it will track ``AND`` statements as a list,
    making the final simplified form of our example::

        [[A], [B, C], [A, D]]

    Via :meth:`add_node`, we will ensure that new nodes will be correctly
    combined (via ``AND`` or ``OR``) with the current expression.

    Args:
        name (str): The name of the class that is tracking a
            boolean expression.
        combine_or (bool): Indicates if new nodes will be combined
            with the current boolean expression via ``AND`` or ``OR``.
    """

    __slots__ = ("name", "combine_or", "or_parts")

    def __init__(self, name, combine_or):
        self.name = name
        self.combine_or = combine_or
        if combine_or:
            # For ``OR()`` the parts are just nodes.
            self.or_parts = []
        else:
            # For ``AND()`` the parts are "segments", i.e. node lists.
            self.or_parts = [[]]

    def add_node(self, node):
        """Update the current boolean expression.

        This uses the distributive law for sets to combine as follows:

        - ``(A or B or C or ...) or  D`` -> ``A or B or C or ... or D``
        - ``(A or B or C or ...) and D`` ->
          ``(A and D) or (B and D) or (C and D) or ...``

        Args:
            node (Node): A node to add to the list of clauses.

        Raises:
            TypeError: If ``node`` is not a :class:`.Node`.
        """
        if not isinstance(node, Node):
            raise TypeError(
                "{}() expects Node instances as arguments; "
                "received a non-Node instance {!r}".format(self.name, node)
            )

        if self.combine_or:
            if isinstance(node, DisjunctionNode):
                #    [S1 or ... or Sn] or [A1 or ... or Am]
                # -> S1 or ... Sn or A1 or ... or Am
                self.or_parts.extend(node._nodes)
            else:
                #    [S1 or ... or Sn] or [A1]
                # -> S1 or ... or Sn or A1
                self.or_parts.append(node)
        else:
            if isinstance(node, DisjunctionNode):
                #    [S1 or ... or Sn] and [A1 or ... or Am]
                # -> [S1 and A1] or ... or [Sn and A1] or
                #        ... or [Sn and Am] or ... or [Sn and Am]
                new_segments = []
                for segment in self.or_parts:
                    # ``segment`` represents ``Si``
                    for sub_node in node:
                        # ``sub_node`` represents ``Aj``
                        new_segment = segment + [sub_node]
                        new_segments.append(new_segment)
                # Replace wholesale.
                self.or_parts[:] = new_segments
            elif isinstance(node, ConjunctionNode):
                #    [S1 or ... or Sn] and [A1 and ... and Am]
                # -> [S1 and A1 and ... and Am] or ... or
                #        [Sn and A1 and ... and Am]
                for segment in self.or_parts:
                    # ``segment`` represents ``Si``
                    segment.extend(node._nodes)
            else:
                #    [S1 or ... or Sn] and [A1]
                # -> [S1 and A1] or ... or [Sn and A1]
                for segment in self.or_parts:
                    segment.append(node)


class ConjunctionNode(Node):
    """Tree node representing a boolean ``AND`` operator on multiple nodes.

    .. warning::

        The constructor for this type may not always return a
        :class:`ConjunctionNode`. For example:

        * If the passed in ``nodes`` has only one entry, that single node
          will be returned by the constructor
        * If the resulting boolean expression has an ``OR`` in it, then a
          :class:`DisjunctionNode` will be returned; e.g.
          ``AND(OR(A, B), C)`` becomes ``OR(AND(A, C), AND(B, C))``

    Args:
        nodes (Tuple[Node, ...]): A list of nodes to be joined.

    Raises:
        TypeError: If ``nodes`` is empty.
        RuntimeError: If the ``nodes`` combine to an "empty" boolean
            expression.
    """

    __slots__ = ("_nodes",)

    def __new__(cls, *nodes):
        if not nodes:
            raise TypeError("ConjunctionNode() requires at least one node.")
        elif len(nodes) == 1:
            return nodes[0]

        clauses = _BooleanClauses("ConjunctionNode", combine_or=False)
        for node in nodes:
            clauses.add_node(node)

        if not clauses.or_parts:
            # NOTE: The original implementation returned a ``FalseNode``
            #       here but as far as I can tell this code is unreachable.
            raise RuntimeError("Invalid boolean expression")

        if len(clauses.or_parts) > 1:
            return DisjunctionNode(
                *[ConjunctionNode(*segment) for segment in clauses.or_parts]
            )

        instance = super(ConjunctionNode, cls).__new__(cls)
        instance._nodes = clauses.or_parts[0]
        return instance

    def __getnewargs__(self):
        """Private API used to specify ``__new__`` arguments when unpickling.

        .. note::

            This method only applies if the ``pickle`` protocol is 2 or
            greater.

        Returns:
            Tuple[Node, ...]: The list of stored nodes, converted to a
            :class:`tuple`.
        """
        return tuple(self._nodes)

    def __iter__(self):
        return iter(self._nodes)

    def __repr__(self):
        all_nodes = ", ".join(map(str, self._nodes))
        return "AND({})".format(all_nodes)

    def __eq__(self, other):
        if not isinstance(other, ConjunctionNode):
            return NotImplemented

        return self._nodes == other._nodes

    def _to_filter(self, post=False):
        """Helper to convert to low-level filter, or :data:`None`.

        Args:
            post (bool): Indicates if this is a post-filter node.

        Returns:
            Optional[Node]: The single or composite filter corresponding to
            the pre- or post-filter nodes stored.

        Raises:
            NotImplementedError: If a composite filter must be returned. This
                is because the original implementation relied on a low-level
                datastore query module.
        """
        filters = []
        for node in self._nodes:
            if isinstance(node, PostFilterNode) == post:
                as_filter = node._to_filter(post=post)
                if as_filter:
                    filters.append(as_filter)

        if not filters:
            return None
        if len(filters) == 1:
            return filters[0]

        raise NotImplementedError("Missing datastore_query.CompositeFilter")

    def _post_filters(self):
        """Helper to extract post-filter nodes, if any.

        Filters all of the stored nodes that are :class:`PostFilterNode`.

        Returns:
            Optional[Node]: One of the following:

            * :data:`None` if there are no post-filter nodes in this ``AND()``
              clause
            * The single node if there is exactly one post-filter node, e.g.
              if the only node in ``AND(A, B, ...)`` that is a post-filter
              node is ``B``
            * The current node if every stored node a post-filter node, e.g.
              if all nodes ``A, B, ...`` in ``AND(A, B, ...)`` are
              post-filter nodes
            * A **new** :class:`ConjunctionNode` containing the post-filter
              nodes, e.g. if only ``A, C`` are post-filter nodes in
              ``AND(A, B, C)``, then the returned node is ``AND(A, C)``
        """
        post_filters = [
            node for node in self._nodes if isinstance(node, PostFilterNode)
        ]
        if not post_filters:
            return None
        if len(post_filters) == 1:
            return post_filters[0]
        if post_filters == self._nodes:
            return self
        return ConjunctionNode(*post_filters)

    def resolve(self, bindings, used):
        """Return a node with parameters replaced by the selected values.

        Args:
            bindings (dict): A mapping of parameter bindings.
            used (Dict[Union[str, int], bool]): A mapping of already used
                parameters. This will be modified for each parameter found
                in ``bindings``.

        Returns:
            Node: The current node, if all nodes are already resolved.
            Otherwise returns a modifed :class:`ConjunctionNode` with
            each individual node resolved.
        """
        resolved_nodes = [node.resolve(bindings, used) for node in self._nodes]
        if resolved_nodes == self._nodes:
            return self

        return ConjunctionNode(*resolved_nodes)


class DisjunctionNode(Node):
    """Tree node representing a boolean ``OR`` operator on multiple nodes.

    .. warning::

        This constructor may not always return a :class:`DisjunctionNode`.
        If the passed in ``nodes`` has only one entry, that single node
        will be returned by the constructor.

    Args:
        nodes (Tuple[Node, ...]): A list of nodes to be joined.

    Raises:
        TypeError: If ``nodes`` is empty.
    """

    __slots__ = ("_nodes",)

    def __new__(cls, *nodes):
        if not nodes:
            raise TypeError("DisjunctionNode() requires at least one node")
        elif len(nodes) == 1:
            return nodes[0]

        instance = super(DisjunctionNode, cls).__new__(cls)
        instance._nodes = []

        clauses = _BooleanClauses("DisjunctionNode", combine_or=True)
        for node in nodes:
            clauses.add_node(node)

        instance._nodes[:] = clauses.or_parts
        return instance

    def __getnewargs__(self):
        """Private API used to specify ``__new__`` arguments when unpickling.

        .. note::

            This method only applies if the ``pickle`` protocol is 2 or
            greater.

        Returns:
            Tuple[Node, ...]: The list of stored nodes, converted to a
            :class:`tuple`.
        """
        return tuple(self._nodes)

    def __iter__(self):
        return iter(self._nodes)

    def __repr__(self):
        all_nodes = ", ".join(map(str, self._nodes))
        return "OR({})".format(all_nodes)

    def __eq__(self, other):
        if not isinstance(other, DisjunctionNode):
            return NotImplemented

        return self._nodes == other._nodes

    def resolve(self, bindings, used):
        """Return a node with parameters replaced by the selected values.

        Args:
            bindings (dict): A mapping of parameter bindings.
            used (Dict[Union[str, int], bool]): A mapping of already used
                parameters. This will be modified for each parameter found
                in ``bindings``.

        Returns:
            Node: The current node, if all nodes are already resolved.
            Otherwise returns a modifed :class:`DisjunctionNode` with
            each individual node resolved.
        """
        resolved_nodes = [node.resolve(bindings, used) for node in self._nodes]
        if resolved_nodes == self._nodes:
            return self

        return DisjunctionNode(*resolved_nodes)


# AND and OR are preferred aliases for these.
AND = ConjunctionNode
OR = DisjunctionNode


class Query:
    """Query object.

    Args:
        kind (str): The kind of entities to be queried.
        ancestor (Key): Entities returned will be descendants of `ancestor`.
        filters (Union[Node, tuple]): Node representing a filter expression
            tree. Property filters applied by this query. The sequence
            is ``(property_name, operator, value)``.
        orders (Union[tuple, list]): The field names used to
            order query results. Renamed `order` in google.cloud.datastore.
        app (str): The namespace to restrict results. If not passed, uses the
            client's value. Renamed `project` in google.cloud.datastore.
        namespace (str): The namespace to which to restrict results.
            If not passed, uses the client's value.
        default_options (QueryOptions): QueryOptions object.
        projection (Union[list, tuple]): The fields returned as part of the
            query results.
        group_by (Union[list, tuple]): The field names used to group query
            results. Renamed distinct_on in google.cloud.datastore.

    Raises: TypeError if any of the arguments are invalid.
    """

    def __init__(
        self,
        kind=None,
        ancestor=None,
        filters=None,
        orders=None,
        app=None,
        namespace=None,
        default_options=None,
        projection=None,
        group_by=None,
    ):
        if ancestor is not None:
            if isinstance(ancestor, ParameterizedThing):
                if isinstance(ancestor, ParameterizedFunction):
                    if ancestor.func != "key":
                        raise TypeError(
                            "ancestor cannot be a GQL function"
                            "other than Key"
                        )
            else:
                if not isinstance(ancestor, model.Key):
                    raise TypeError(
                        "ancestor must be a Key; "
                        "received {}".format(ancestor)
                    )
                if not ancestor.id():
                    raise ValueError("ancestor cannot be an incomplete key")
                if app is not None:
                    if app != ancestor.app():
                        raise TypeError("ancestor/app id mismatch")
                else:
                    app = ancestor.app()
                if namespace is not None:
                    if namespace != ancestor.namespace():
                        raise TypeError("ancestor/namespace mismatch")
                else:
                    namespace = ancestor.namespace()
        if filters is not None:
            if not isinstance(filters, Node):
                raise TypeError(
                    "filters must be a query Node or None; "
                    "received {}".format(filters)
                )
        if orders is not None:
            if not isinstance(orders, (list, tuple)):
                raise TypeError(
                    "orders must be a list, a tuple or None; "
                    "received {}".format(orders)
                )
        if default_options is not None:
            if not isinstance(default_options, QueryOptions):
                raise TypeError(
                    "default_options must be QueryOptions or None; "
                    "received {}".format(default_options)
                )
            if projection is not None:
                if getattr(default_options, "projection", None) is not None:
                    raise TypeError(
                        "cannot use projection keyword argument and "
                        "default_options.projection at the same time"
                    )

        self.kind = kind
        self.ancestor = ancestor
        self.filters = filters
        self.orders = orders
        self.app = app
        self.namespace = namespace
        self.default_options = default_options

        self.projection = None
        if projection is not None:
            if not projection:
                raise TypeError("projection argument cannot be empty")
            if not isinstance(projection, (tuple, list)):
                raise TypeError(
                    "projection must be a tuple, list or None; "
                    "received {}".format(projection)
                )
            self._check_properties(self._to_property_names(projection))
            self.projection = tuple(projection)

        self.group_by = None
        if group_by is not None:
            if not group_by:
                raise TypeError("group_by argument cannot be empty")
            if not isinstance(group_by, (tuple, list)):
                raise TypeError(
                    "group_by must be a tuple, list or None; "
                    "received {}".format(group_by)
                )
            self._check_properties(self._to_property_names(group_by))
            self.group_by = tuple(group_by)

    def __repr__(self):
        args = []
        if self.app is not None:
            args.append("app=%r" % self.app)
        if self.namespace is not None:
            args.append("namespace=%r" % self.namespace)
        if self.kind is not None:
            args.append("kind=%r" % self.kind)
        if self.ancestor is not None:
            args.append("ancestor=%r" % self.ancestor)
        if self.filters is not None:
            args.append("filters=%r" % self.filters)
        if self.orders is not None:
            args.append("orders=%r" % self.orders)
        if self.projection:
            args.append(
                "projection=%r" % (self._to_property_names(self.projection))
            )
        if self.group_by:
            args.append(
                "group_by=%r" % (self._to_property_names(self.group_by))
            )
        if self.default_options is not None:
            args.append("default_options=%r" % self.default_options)
        return "%s(%s)" % (self.__class__.__name__, ", ".join(args))

    def _get_query(self, client):
        self.bind()  # Raises an exception if there are unbound parameters.
        post_filters = None
        filters = self.filters
        if filters is not None:
            # post_filters = self.filters._post_filters()
            if isinstance(self.filters, DisjunctionNode) or isinstance(
                self.filters, ConjunctionNode
            ):
                filters = [f for f in self.filters]
            else:
                filters = [self.filters]
            filters = [
                (f._name, f._opsymbol, f._value)
                for f in filters
                if f._opsymbol is not None
            ]
        else:
            filters = []
        group_by = []
        if self.group_by:
            group_by = self._to_property_names(self.group_by)
        projection = []
        if self.projection is not None:
            projection = self.projection
        order = []
        if self.orders is not None:
            order = self.orders
        # This is just temporary, until we have datastore query functionality
        dsquery = datastore.Query(
            client,
            kind=self.kind,
            project=self.app,
            namespace=self.namespace,
            ancestor=self.ancestor,
            filters=filters,
            order=order,
            projection=projection,
            distinct_on=group_by,
        )
        # Currently there is no Augmented Query functionality implemented
        # in datastore. Not sure if it's planned, but we do have post
        # filters, so maybe?
        # if post_filters is not None:
        #     dsquery = datastore_query._AugmentedQuery(
        #        dsquery, in_memory_filter=post_filters._to_filter(post=True)
        #     )
        return dsquery

    @property
    def is_distinct(self):
        """True if results are guaranteed to contain a unique set of property
      values.
      This happens when every property in the group_by is also in the projection.
      """
        return bool(
            self.group_by
            and set(self._to_property_names(self.group_by))
            <= set(self._to_property_names(self.projection))
        )

    def filter(self, *args):
        """Return a new Query with additional filter(s) applied."""
        if not args:
            return self
        preds = []
        f = self.filters
        if f:
            preds.append(f)
        for arg in args:
            if not isinstance(arg, Node):
                raise TypeError(
                    "Cannot filter a non-Node argument; received %r" % arg
                )
            preds.append(arg)
        if len(preds) == 1:
            pred = preds[0]
        else:
            pred = ConjunctionNode(*preds)
        return self.__class__(
            kind=self.kind,
            ancestor=self.ancestor,
            filters=pred,
            orders=self.orders,
            app=self.app,
            namespace=self.namespace,
            default_options=self.default_options,
            projection=self.projection,
            group_by=self.group_by,
        )

    def order(self, *args):
        """Return a new Query with additional sort order(s) applied."""
        if not args:
            return self
        orders = self.orders
        if orders is None:
            orders = list(args)
        else:
            orders = list(orders)
            orders.extend(args)
        return self.__class__(
            kind=self.kind,
            ancestor=self.ancestor,
            filters=self.filters,
            orders=orders,
            app=self.app,
            namespace=self.namespace,
            default_options=self.default_options,
            projection=self.projection,
            group_by=self.group_by,
        )

    def analyze(self):
        """Return a list giving the parameters required by a query."""

        class MockBindings(dict):
            def __contains__(self, key):
                self[key] = None
                return True

        bindings = MockBindings()
        used = {}
        ancestor = self.ancestor
        if isinstance(ancestor, ParameterizedThing):
            ancestor = ancestor.resolve(bindings, used)
        filters = self.filters
        if filters is not None:
            filters = filters.resolve(bindings, used)
        return sorted(used)  # Returns only the keys.

    def bind(self, *args, **kwds):
        """Bind parameter values.  Returns a new Query object."""
        return self._bind(args, kwds)

    def _bind(self, args, kwds):
        """Bind parameter values.  Returns a new Query object."""
        bindings = dict(kwds)
        for i, arg in enumerate(args):
            bindings[i + 1] = arg
        used = {}
        ancestor = self.ancestor
        if isinstance(ancestor, ParameterizedThing):
            ancestor = ancestor.resolve(bindings, used)
        filters = self.filters
        if filters is not None:
            filters = filters.resolve(bindings, used)
        unused = []
        for arg in args:
            if arg not in used:
                unused.append(i)
        if unused:
            raise exceptions.BadArgumentError(
                "Positional arguments %s were given but not used."
                % ", ".join(str(i) for i in unused)
            )
        return self.__class__(
            kind=self.kind,
            ancestor=ancestor,
            filters=filters,
            orders=self.orders,
            app=self.app,
            namespace=self.namespace,
            default_options=self.default_options,
            projection=self.projection,
            group_by=self.group_by,
        )

    def _to_property_names(self, properties):
        fixed = []
        for prop in properties:
            if isinstance(prop, str):
                fixed.append(prop)
            elif isinstance(prop, model.Property):
                fixed.append(prop._name)
            else:
                raise TypeError(
                    "Unexpected property {}; "
                    "should be string or Property".format(prop)
                )
        return fixed

    def _check_properties(self, fixed, **kwargs):
        modelclass = model.Model._kind_map.get(self.kind)
        if modelclass is not None:
            modelclass._check_properties(fixed, **kwargs)

    def fetch(self, limit=None, **options):
        """Run a query, fetching results.

        Args:
            limit (int): Maximum number of results to fetch. data:`None`
                or data:`0` indicates no limit.
            options (Dict[str, Any]): TBD.

        Returns:
            List([model.Model]): The query results.
        """
        return self.fetch_async(limit, **options).result()

    def fetch_async(self, limit=None, **options):
        """Run a query, asynchronously fetching the results.

        Args:
            limit (int): Maximum number of results to fetch. data:`None`
                or data:`0` indicates no limit.
            options (Dict[str, Any]): TBD.

        Returns:
            tasklets.Future: Eventual result will be a List[model.Model] of the
                results.
        """
        if limit:
            raise NotImplementedError(
                "'limit' is not implemented yet for queries"
            )

        if options:
            raise NotImplementedError(
                "'options' are not implemented yet for queries"
            )

        return _datastore_query.fetch(self)


def gql(*args, **kwargs):
    raise NotImplementedError


class QueryIterator:
    __slots__ = ()

    def __init__(self, *args, **kwargs):
        raise NotImplementedError<|MERGE_RESOLUTION|>--- conflicted
+++ resolved
@@ -14,12 +14,9 @@
 
 """High-level wrapper for datastore queries."""
 
-<<<<<<< HEAD
 from google.cloud import datastore
 
-=======
 from google.cloud.ndb import _datastore_query
->>>>>>> 53dfba93
 from google.cloud.ndb import exceptions
 from google.cloud.ndb import model
 
