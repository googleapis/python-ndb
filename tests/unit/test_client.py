--- conflicted
+++ resolved
@@ -105,7 +105,6 @@
             assert context.client is client
 
     @staticmethod
-<<<<<<< HEAD
     def test_context_double_jeopardy():
         with patch_credentials("testing"):
             client = client_module.Client()
@@ -113,7 +112,7 @@
         with client.context():
             with pytest.raises(RuntimeError):
                 client.context().__enter__()
-=======
+
     def test_context_unfinished_business():
         """Regression test for #213.
 
@@ -129,5 +128,4 @@
             assert context.client is client
 
         with client.context():
-            _eventloop.call_soon(finish_up)
->>>>>>> d4d46f77
+            _eventloop.call_soon(finish_up)