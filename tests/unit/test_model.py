--- conflicted
+++ resolved
@@ -4334,9 +4334,7 @@
 
     @staticmethod
     @pytest.mark.usefixtures("in_context")
-<<<<<<< HEAD
     @mock.patch("google.cloud.ndb._datastore_api")
-=======
     def test_gql_binding():
         class Simple(model.Model):
             x = model.IntegerProperty()
@@ -4352,8 +4350,7 @@
 
     @staticmethod
     @pytest.mark.usefixtures("in_context")
-    @unittest.mock.patch("google.cloud.ndb.model._datastore_api")
->>>>>>> dfd403f8
+    @mock.patch("google.cloud.ndb.model._datastore_api")
     def test_allocate_ids(_datastore_api):
         completed = [
             entity_pb2.Key(
