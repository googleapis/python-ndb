# Copyright 2018 Google LLC
#
# Licensed under the Apache License, Version 2.0 (the "License");
# you may not use this file except in compliance with the License.
# You may obtain a copy of the License at
#
#     https://www.apache.org/licenses/LICENSE-2.0
#
# Unless required by applicable law or agreed to in writing, software
# distributed under the License is distributed on an "AS IS" BASIS,
# WITHOUT WARRANTIES OR CONDITIONS OF ANY KIND, either express or implied.
# See the License for the specific language governing permissions and
# limitations under the License.

import datetime
import pickle
import pytz
import six
import types
import zlib

try:
    from unittest import mock
except ImportError:  # pragma: NO PY3 COVER
    import mock

from google.cloud import datastore
from google.cloud.datastore import entity as entity_module
from google.cloud.datastore import key as ds_key_module
from google.cloud.datastore import helpers
from google.cloud.datastore_v1 import types as ds_types
from google.cloud.datastore_v1.proto import entity_pb2
import pytest

from google.cloud.ndb import _datastore_types
from google.cloud.ndb import exceptions
from google.cloud.ndb import key as key_module
from google.cloud.ndb import model
from google.cloud.ndb import _options
from google.cloud.ndb import polymodel
from google.cloud.ndb import query as query_module
from google.cloud.ndb import tasklets
from google.cloud.ndb import utils as ndb_utils

from tests.unit import utils


class timezone(datetime.tzinfo):
    def __init__(self, offset):
        self.offset = datetime.timedelta(hours=offset)

    def utcoffset(self, dt):
        return self.offset

    def dst(self, dt):
        return datetime.timedelta(0)

    def __eq__(self, other):
        return self.offset == other.offset


def test___all__():
    utils.verify___all__(model)


def test_Key():
    assert model.Key is key_module.Key


def test_BlobKey():
    assert model.BlobKey is _datastore_types.BlobKey


def test_GeoPt():
    assert model.GeoPt is helpers.GeoPoint


class TestIndexProperty:
    @staticmethod
    def test_constructor():
        index_prop = model.IndexProperty(name="a", direction="asc")
        assert index_prop._name == "a"
        assert index_prop._direction == "asc"

    @staticmethod
    def test_name():
        index_prop = model.IndexProperty(name="b", direction="asc")
        assert index_prop.name == "b"

    @staticmethod
    def test_direction():
        index_prop = model.IndexProperty(name="a", direction="desc")
        assert index_prop.direction == "desc"

    @staticmethod
    def test___repr__():
        index_prop = model.IndexProperty(name="c", direction="asc")
        assert repr(index_prop) == "IndexProperty(name='c', direction='asc')"

    @staticmethod
    def test___eq__():
        index_prop1 = model.IndexProperty(name="d", direction="asc")
        index_prop2 = model.IndexProperty(name="d", direction="desc")
        index_prop3 = mock.sentinel.index_prop
        assert index_prop1 == index_prop1
        assert not index_prop1 == index_prop2
        assert not index_prop1 == index_prop3

    @staticmethod
    def test___ne__():
        index_prop1 = model.IndexProperty(name="d", direction="asc")
        index_prop2 = model.IndexProperty(name="d", direction="desc")
        index_prop3 = mock.sentinel.index_prop
        index_prop4 = model.IndexProperty(name="d", direction="asc")
        assert not index_prop1 != index_prop1
        assert index_prop1 != index_prop2
        assert index_prop1 != index_prop3
        assert not index_prop1 != index_prop4

    @staticmethod
    def test___hash__():
        index_prop1 = model.IndexProperty(name="zip", direction="asc")
        index_prop2 = model.IndexProperty(name="zip", direction="asc")
        assert index_prop1 is not index_prop2
        assert hash(index_prop1) == hash(index_prop2)
        assert hash(index_prop1) == hash(("zip", "asc"))


class TestIndex:
    @staticmethod
    def test_constructor():
        index_prop = model.IndexProperty(name="a", direction="asc")
        index = model.Index(
            kind="IndK", properties=(index_prop,), ancestor=False
        )
        assert index._kind == "IndK"
        assert index._properties == (index_prop,)
        assert not index._ancestor

    @staticmethod
    def test_kind():
        index = model.Index(kind="OK", properties=(), ancestor=False)
        assert index.kind == "OK"

    @staticmethod
    def test_properties():
        index_prop1 = model.IndexProperty(name="a", direction="asc")
        index_prop2 = model.IndexProperty(name="b", direction="desc")
        index = model.Index(
            kind="F", properties=(index_prop1, index_prop2), ancestor=False
        )
        assert index.properties == (index_prop1, index_prop2)

    @staticmethod
    def test_ancestor():
        index = model.Index(kind="LK", properties=(), ancestor=True)
        assert index.ancestor

    @staticmethod
    def test___repr__():
        index_prop = model.IndexProperty(name="a", direction="asc")
        index = model.Index(
            kind="IndK", properties=[index_prop], ancestor=False
        )
        expected = "Index(kind='IndK', properties=[{!r}], ancestor=False)"
        expected = expected.format(index_prop)
        assert repr(index) == expected

    @staticmethod
    def test___eq__():
        index_props = (model.IndexProperty(name="a", direction="asc"),)
        index1 = model.Index(kind="d", properties=index_props, ancestor=False)
        index2 = model.Index(kind="d", properties=(), ancestor=False)
        index3 = model.Index(kind="d", properties=index_props, ancestor=True)
        index4 = model.Index(kind="e", properties=index_props, ancestor=False)
        index5 = mock.sentinel.index
        assert index1 == index1
        assert not index1 == index2
        assert not index1 == index3
        assert not index1 == index4
        assert not index1 == index5

    @staticmethod
    def test___ne__():
        index_props = (model.IndexProperty(name="a", direction="asc"),)
        index1 = model.Index(kind="d", properties=index_props, ancestor=False)
        index2 = model.Index(kind="d", properties=(), ancestor=False)
        index3 = model.Index(kind="d", properties=index_props, ancestor=True)
        index4 = model.Index(kind="e", properties=index_props, ancestor=False)
        index5 = mock.sentinel.index
        index6 = model.Index(kind="d", properties=index_props, ancestor=False)
        assert not index1 != index1
        assert index1 != index2
        assert index1 != index3
        assert index1 != index4
        assert index1 != index5
        assert not index1 != index6

    @staticmethod
    def test___hash__():
        index_props = (model.IndexProperty(name="a", direction="asc"),)
        index1 = model.Index(kind="d", properties=index_props, ancestor=False)
        index2 = model.Index(kind="d", properties=index_props, ancestor=False)
        assert index1 is not index2
        assert hash(index1) == hash(index2)
        assert hash(index1) == hash(("d", index_props, False))


class TestIndexState:

    INDEX = mock.sentinel.index

    def test_constructor(self):
        index_state = model.IndexState(
            definition=self.INDEX, state="error", id=42
        )
        assert index_state._definition is self.INDEX
        assert index_state._state == "error"
        assert index_state._id == 42

    def test_definition(self):
        index_state = model.IndexState(
            definition=self.INDEX, state="serving", id=1
        )
        assert index_state.definition is self.INDEX

    @staticmethod
    def test_state():
        index_state = model.IndexState(definition=None, state="deleting", id=1)
        assert index_state.state == "deleting"

    @staticmethod
    def test_id():
        index_state = model.IndexState(definition=None, state="error", id=1001)
        assert index_state.id == 1001

    @staticmethod
    def test___repr__():
        index_prop = model.IndexProperty(name="a", direction="asc")
        index = model.Index(
            kind="IndK", properties=[index_prop], ancestor=False
        )
        index_state = model.IndexState(
            definition=index, state="building", id=1337
        )
        expected = (
            "IndexState(definition=Index(kind='IndK', properties=["
            "IndexProperty(name='a', direction='asc')], ancestor=False), "
            "state='building', id=1337)"
        )
        assert repr(index_state) == expected

    def test___eq__(self):
        index_state1 = model.IndexState(
            definition=self.INDEX, state="error", id=20
        )
        index_state2 = model.IndexState(
            definition=mock.sentinel.not_index, state="error", id=20
        )
        index_state3 = model.IndexState(
            definition=self.INDEX, state="serving", id=20
        )
        index_state4 = model.IndexState(
            definition=self.INDEX, state="error", id=80
        )
        index_state5 = mock.sentinel.index_state
        assert index_state1 == index_state1
        assert not index_state1 == index_state2
        assert not index_state1 == index_state3
        assert not index_state1 == index_state4
        assert not index_state1 == index_state5

    def test___ne__(self):
        index_state1 = model.IndexState(
            definition=self.INDEX, state="error", id=20
        )
        index_state2 = model.IndexState(
            definition=mock.sentinel.not_index, state="error", id=20
        )
        index_state3 = model.IndexState(
            definition=self.INDEX, state="serving", id=20
        )
        index_state4 = model.IndexState(
            definition=self.INDEX, state="error", id=80
        )
        index_state5 = mock.sentinel.index_state
        index_state6 = model.IndexState(
            definition=self.INDEX, state="error", id=20
        )
        assert not index_state1 != index_state1
        assert index_state1 != index_state2
        assert index_state1 != index_state3
        assert index_state1 != index_state4
        assert index_state1 != index_state5
        assert not index_state1 != index_state6

    def test___hash__(self):
        index_state1 = model.IndexState(
            definition=self.INDEX, state="error", id=88
        )
        index_state2 = model.IndexState(
            definition=self.INDEX, state="error", id=88
        )
        assert index_state1 is not index_state2
        assert hash(index_state1) == hash(index_state2)
        assert hash(index_state1) == hash((self.INDEX, "error", 88))


class TestModelAdapter:
    @staticmethod
    def test_constructor():
        with pytest.raises(NotImplementedError):
            model.ModelAdapter()


def test_make_connection():
    with pytest.raises(NotImplementedError):
        model.make_connection()


class TestModelAttribute:
    @staticmethod
    def test_constructor():
        attr = model.ModelAttribute()
        assert isinstance(attr, model.ModelAttribute)

    @staticmethod
    def test__fix_up():
        attr = model.ModelAttribute()
        assert attr._fix_up(model.Model, "birthdate") is None


class Test_BaseValue:
    @staticmethod
    def test_constructor():
        wrapped = model._BaseValue(17)
        assert wrapped.b_val == 17

    @staticmethod
    def test_constructor_invalid_input():
        with pytest.raises(TypeError):
            model._BaseValue(None)
        with pytest.raises(TypeError):
            model._BaseValue([1, 2])

    @staticmethod
    def test___repr__():
        wrapped = model._BaseValue("abc")
        assert repr(wrapped) == "_BaseValue('abc')"

    @staticmethod
    def test___eq__():
        wrapped1 = model._BaseValue("one val")
        wrapped2 = model._BaseValue(25.5)
        wrapped3 = mock.sentinel.base_value
        assert wrapped1 == wrapped1
        assert not wrapped1 == wrapped2
        assert not wrapped1 == wrapped3

    @staticmethod
    def test___ne__():
        wrapped1 = model._BaseValue("one val")
        wrapped2 = model._BaseValue(25.5)
        wrapped3 = mock.sentinel.base_value
        wrapped4 = model._BaseValue("one val")
        assert not wrapped1 != wrapped1
        assert wrapped1 != wrapped2
        assert wrapped1 != wrapped3
        assert not wrapped1 != wrapped4

    @staticmethod
    def test___hash__():
        wrapped = model._BaseValue((11, 12, 88))
        with pytest.raises(TypeError):
            hash(wrapped)


class TestProperty:
    @staticmethod
    def test_constructor_defaults():
        prop = model.Property()
        # Check that none of the constructor defaults were used.
        assert prop.__dict__ == {}

    @staticmethod
    def _example_validator(prop, value):
        return value.lower()

    def test__example_validator(self):
        value = "AbCde"
        validated = self._example_validator(None, value)
        assert validated == "abcde"
        assert self._example_validator(None, validated) == "abcde"

    def test_constructor_explicit(self):
        prop = model.Property(
            name="val",
            indexed=False,
            repeated=False,
            required=True,
            default="zorp",
            choices=("zorp", "zap", "zip"),
            validator=self._example_validator,
            verbose_name="VALUE FOR READING",
            write_empty_list=False,
        )
        assert prop._name == "val"
        assert not prop._indexed
        assert not prop._repeated
        assert prop._required
        assert prop._default == "zorp"
        assert prop._choices == frozenset(("zorp", "zap", "zip"))
        assert prop._validator is self._example_validator
        assert prop._verbose_name == "VALUE FOR READING"
        assert not prop._write_empty_list

    @staticmethod
    def test_constructor_invalid_name():
        with pytest.raises(TypeError):
            model.Property(name=["not", "a", "string"])
        with pytest.raises(ValueError):
            model.Property(name="has.a.dot")

    @staticmethod
    def test_constructor_repeated_not_allowed():
        with pytest.raises(ValueError):
            model.Property(name="a", repeated=True, required=True)
        with pytest.raises(ValueError):
            model.Property(name="b", repeated=True, default="zim")

    @staticmethod
    def test_constructor_invalid_choices():
        with pytest.raises(TypeError):
            model.Property(name="a", choices={"wrong": "container"})

    @staticmethod
    def test_constructor_invalid_validator():
        with pytest.raises(TypeError):
            model.Property(name="a", validator=mock.sentinel.validator)

    def test_repr(self):
        prop = model.Property(
            "val",
            indexed=False,
            repeated=False,
            required=True,
            default="zorp",
            choices=("zorp", "zap", "zip"),
            validator=self._example_validator,
            verbose_name="VALUE FOR READING",
            write_empty_list=False,
        )
        expected = (
            "Property('val', indexed=False, required=True, "
            "default='zorp', choices={}, validator={}, "
            "verbose_name='VALUE FOR READING')".format(
                prop._choices, prop._validator
            )
        )
        assert repr(prop) == expected

    @staticmethod
    def test_repr_subclass():
        class SimpleProperty(model.Property):
            _foo_type = None
            _bar = "eleventy"

            @ndb_utils.positional(1)
            def __init__(self, foo_type, bar):
                self._foo_type = foo_type
                self._bar = bar

        prop = SimpleProperty(foo_type=list, bar="nope")
        assert repr(prop) == "SimpleProperty(foo_type=list, bar='nope')"

    @staticmethod
    def test__datastore_type():
        prop = model.Property("foo")
        value = mock.sentinel.value
        assert prop._datastore_type(value) is value

    @staticmethod
    def test__comparison_indexed():
        prop = model.Property("color", indexed=False)
        with pytest.raises(exceptions.BadFilterError):
            prop._comparison("!=", "red")

    @staticmethod
    def test__comparison():
        prop = model.Property("sentiment", indexed=True)
        filter_node = prop._comparison(">=", 0.0)
        assert filter_node == query_module.FilterNode("sentiment", ">=", 0.0)

    @staticmethod
    def test__comparison_empty_value():
        prop = model.Property("height", indexed=True)
        filter_node = prop._comparison("=", None)
        assert filter_node == query_module.FilterNode("height", "=", None)
        # Cache is untouched.
        assert model.Property._FIND_METHODS_CACHE == {}

    @staticmethod
    def test___eq__():
        prop = model.Property("name", indexed=True)
        value = 1337
        expected = query_module.FilterNode("name", "=", value)

        filter_node_left = prop == value
        assert filter_node_left == expected
        filter_node_right = value == prop
        assert filter_node_right == expected

    @staticmethod
    def test___ne__():
        prop = model.Property("name", indexed=True)
        value = 7.0
        expected = query_module.DisjunctionNode(
            query_module.FilterNode("name", "<", value),
            query_module.FilterNode("name", ">", value),
        )

        or_node_left = prop != value
        assert or_node_left == expected
        or_node_right = value != prop
        assert or_node_right == expected

    @staticmethod
    def test___lt__():
        prop = model.Property("name", indexed=True)
        value = 2.0
        expected = query_module.FilterNode("name", "<", value)

        filter_node_left = prop < value
        assert filter_node_left == expected
        filter_node_right = value > prop
        assert filter_node_right == expected

    @staticmethod
    def test___le__():
        prop = model.Property("name", indexed=True)
        value = 20.0
        expected = query_module.FilterNode("name", "<=", value)

        filter_node_left = prop <= value
        assert filter_node_left == expected
        filter_node_right = value >= prop
        assert filter_node_right == expected

    @staticmethod
    def test___gt__():
        prop = model.Property("name", indexed=True)
        value = "new"
        expected = query_module.FilterNode("name", ">", value)

        filter_node_left = prop > value
        assert filter_node_left == expected
        filter_node_right = value < prop
        assert filter_node_right == expected

    @staticmethod
    def test___ge__():
        prop = model.Property("name", indexed=True)
        value = "old"
        expected = query_module.FilterNode("name", ">=", value)

        filter_node_left = prop >= value
        assert filter_node_left == expected
        filter_node_right = value <= prop
        assert filter_node_right == expected

    @staticmethod
    def test__IN_not_indexed():
        prop = model.Property("name", indexed=False)
        with pytest.raises(exceptions.BadFilterError):
            prop._IN([10, 20, 81])

        # Cache is untouched.
        assert model.Property._FIND_METHODS_CACHE == {}

    @staticmethod
    def test__IN_wrong_container():
        prop = model.Property("name", indexed=True)
        with pytest.raises(exceptions.BadArgumentError):
            prop._IN({1: "a", 11: "b"})

        # Cache is untouched.
        assert model.Property._FIND_METHODS_CACHE == {}

    @staticmethod
    def test__IN():
        prop = model.Property("name", indexed=True)
        or_node = prop._IN(["a", None, "xy"])
        expected = query_module.DisjunctionNode(
            query_module.FilterNode("name", "=", "a"),
            query_module.FilterNode("name", "=", None),
            query_module.FilterNode("name", "=", "xy"),
        )
        assert or_node == expected
        # Also verify the alias
        assert or_node == prop.IN(["a", None, "xy"])

    @staticmethod
    def test___neg__():
        prop = model.Property("name")
        order = -prop
        assert isinstance(order, query_module.PropertyOrder)
        assert order.name == "name"
        assert order.reverse is True
        order = -order
        assert order.reverse is False

    @staticmethod
    def test___pos__():
        prop = model.Property("name")
        order = +prop
        assert isinstance(order, query_module.PropertyOrder)
        assert order.name == "name"
        assert order.reverse is False

    @staticmethod
    def test__do_validate():
        validator = mock.Mock(spec=())
        value = 18
        choices = (1, 2, validator.return_value)

        prop = model.Property(name="foo", validator=validator, choices=choices)
        result = prop._do_validate(value)
        assert result is validator.return_value
        # Check validator call.
        validator.assert_called_once_with(prop, value)

    @staticmethod
    def test__do_validate_base_value():
        value = model._BaseValue(b"\x00\x01")

        prop = model.Property(name="foo")
        result = prop._do_validate(value)
        assert result is value
        # Cache is untouched.
        assert model.Property._FIND_METHODS_CACHE == {}

    @staticmethod
    def test__do_validate_validator_none():
        validator = mock.Mock(spec=(), return_value=None)
        value = 18

        prop = model.Property(name="foo", validator=validator)
        result = prop._do_validate(value)
        assert result == value
        # Check validator call.
        validator.assert_called_once_with(prop, value)

    @staticmethod
    def test__do_validate_not_in_choices():
        value = 18
        prop = model.Property(name="foo", choices=(1, 2))

        with pytest.raises(exceptions.BadValueError):
            prop._do_validate(value)

    @staticmethod
    def test__do_validate_call_validation():
        class SimpleProperty(model.Property):
            def _validate(self, value):
                value.append("SimpleProperty._validate")
                return value

        value = []
        prop = SimpleProperty(name="foo")
        result = prop._do_validate(value)
        assert result is value
        assert value == ["SimpleProperty._validate"]

    @staticmethod
    def test__fix_up():
        prop = model.Property(name="foo")
        assert prop._code_name is None
        prop._fix_up(None, "bar")
        assert prop._code_name == "bar"

    @staticmethod
    def test__fix_up_no_name():
        prop = model.Property()
        assert prop._name is None
        assert prop._code_name is None

        prop._fix_up(None, "both")
        assert prop._code_name == "both"
        assert prop._name == "both"

    @staticmethod
    def test__store_value():
        entity = mock.Mock(_values={}, spec=("_values",))
        prop = model.Property(name="foo")
        prop._store_value(entity, mock.sentinel.value)
        assert entity._values == {prop._name: mock.sentinel.value}

    @staticmethod
    def test__set_value():
        entity = mock.Mock(
            _projection=None, _values={}, spec=("_projection", "_values")
        )
        prop = model.Property(name="foo", repeated=False)
        prop._set_value(entity, 19)
        assert entity._values == {prop._name: 19}

    @staticmethod
    def test__set_value_none():
        entity = mock.Mock(
            _projection=None, _values={}, spec=("_projection", "_values")
        )
        prop = model.Property(name="foo", repeated=False)
        prop._set_value(entity, None)
        assert entity._values == {prop._name: None}
        # Cache is untouched.
        assert model.Property._FIND_METHODS_CACHE == {}

    @staticmethod
    def test__set_value_repeated():
        entity = mock.Mock(
            _projection=None, _values={}, spec=("_projection", "_values")
        )
        prop = model.Property(name="foo", repeated=True)
        prop._set_value(entity, (11, 12, 13))
        assert entity._values == {prop._name: [11, 12, 13]}

    @staticmethod
    def test__set_value_repeated_bad_container():
        entity = mock.Mock(
            _projection=None, _values={}, spec=("_projection", "_values")
        )
        prop = model.Property(name="foo", repeated=True)
        with pytest.raises(exceptions.BadValueError):
            prop._set_value(entity, None)
        # Cache is untouched.
        assert model.Property._FIND_METHODS_CACHE == {}

    @staticmethod
    def test__set_value_projection():
        entity = mock.Mock(_projection=("a", "b"), spec=("_projection",))
        prop = model.Property(name="foo", repeated=True)
        with pytest.raises(model.ReadonlyPropertyError):
            prop._set_value(entity, None)
        # Cache is untouched.
        assert model.Property._FIND_METHODS_CACHE == {}

    @staticmethod
    def test__has_value():
        prop = model.Property(name="foo")
        values = {prop._name: 88}
        entity1 = mock.Mock(_values=values, spec=("_values",))
        entity2 = mock.Mock(_values={}, spec=("_values",))

        assert prop._has_value(entity1)
        assert not prop._has_value(entity2)

    @staticmethod
    def test__retrieve_value():
        prop = model.Property(name="foo")
        values = {prop._name: b"\x00\x01"}
        entity1 = mock.Mock(_values=values, spec=("_values",))
        entity2 = mock.Mock(_values={}, spec=("_values",))

        assert prop._retrieve_value(entity1) == b"\x00\x01"
        assert prop._retrieve_value(entity2) is None
        assert prop._retrieve_value(entity2, default=b"zip") == b"zip"

    @staticmethod
    def test__get_user_value():
        prop = model.Property(name="prop")
        value = b"\x00\x01"
        values = {prop._name: value}
        entity = mock.Mock(_values=values, spec=("_values",))
        assert value is prop._get_user_value(entity)
        # Cache is untouched.
        assert model.Property._FIND_METHODS_CACHE == {}

    @staticmethod
    def test__get_user_value_wrapped():
        class SimpleProperty(model.Property):
            def _from_base_type(self, value):
                return value * 2.0

        prop = SimpleProperty(name="prop")
        values = {prop._name: model._BaseValue(9.5)}
        entity = mock.Mock(_values=values, spec=("_values",))
        assert prop._get_user_value(entity) == 19.0

    @staticmethod
    def test__get_base_value():
        class SimpleProperty(model.Property):
            def _validate(self, value):
                return value + 1

        prop = SimpleProperty(name="prop")
        values = {prop._name: 20}
        entity = mock.Mock(_values=values, spec=("_values",))
        assert prop._get_base_value(entity) == model._BaseValue(21)

    @staticmethod
    def test__get_base_value_wrapped():
        prop = model.Property(name="prop")
        value = model._BaseValue(b"\x00\x01")
        values = {prop._name: value}
        entity = mock.Mock(_values=values, spec=("_values",))
        assert value is prop._get_base_value(entity)
        # Cache is untouched.
        assert model.Property._FIND_METHODS_CACHE == {}

    @staticmethod
    def test__get_base_value_unwrapped_as_list():
        class SimpleProperty(model.Property):
            def _validate(self, value):
                return value + 11

        prop = SimpleProperty(name="prop", repeated=False)
        values = {prop._name: 20}
        entity = mock.Mock(_values=values, spec=("_values",))
        assert prop._get_base_value_unwrapped_as_list(entity) == [31]

    @staticmethod
    def test__get_base_value_unwrapped_as_list_empty():
        prop = model.Property(name="prop", repeated=False)
        entity = mock.Mock(_values={}, spec=("_values",))
        assert prop._get_base_value_unwrapped_as_list(entity) == [None]
        # Cache is untouched.
        assert model.Property._FIND_METHODS_CACHE == {}

    @staticmethod
    def test__get_base_value_unwrapped_as_list_repeated():
        class SimpleProperty(model.Property):
            def _validate(self, value):
                return value / 10.0

        prop = SimpleProperty(name="prop", repeated=True)
        values = {prop._name: [20, 30, 40]}
        entity = mock.Mock(_values=values, spec=("_values",))
        expected = [2.0, 3.0, 4.0]
        assert prop._get_base_value_unwrapped_as_list(entity) == expected

    @staticmethod
    def test__opt_call_from_base_type():
        prop = model.Property(name="prop")
        value = b"\x00\x01"
        assert value is prop._opt_call_from_base_type(value)
        # Cache is untouched.
        assert model.Property._FIND_METHODS_CACHE == {}

    @staticmethod
    def test__opt_call_from_base_type_wrapped():
        class SimpleProperty(model.Property):
            def _from_base_type(self, value):
                return value * 2.0

        prop = SimpleProperty(name="prop")
        value = model._BaseValue(8.5)
        assert prop._opt_call_from_base_type(value) == 17.0

    @staticmethod
    def test__value_to_repr():
        class SimpleProperty(model.Property):
            def _from_base_type(self, value):
                return value * 3.0

        prop = SimpleProperty(name="prop")
        value = model._BaseValue(9.25)
        assert prop._value_to_repr(value) == "27.75"

    @staticmethod
    def test__opt_call_to_base_type():
        class SimpleProperty(model.Property):
            def _validate(self, value):
                return value + 1

        prop = SimpleProperty(name="prop")
        value = 17
        result = prop._opt_call_to_base_type(value)
        assert result == model._BaseValue(value + 1)

    @staticmethod
    def test__opt_call_to_base_type_wrapped():
        prop = model.Property(name="prop")
        value = model._BaseValue(b"\x00\x01")
        assert value is prop._opt_call_to_base_type(value)
        # Cache is untouched.
        assert model.Property._FIND_METHODS_CACHE == {}

    @staticmethod
    def test__call_from_base_type():
        class SimpleProperty(model.Property):
            def _from_base_type(self, value):
                value.append("SimpleProperty._from_base_type")
                return value

        prop = SimpleProperty(name="prop")
        value = []
        assert value is prop._call_from_base_type(value)
        assert value == ["SimpleProperty._from_base_type"]

    @staticmethod
    def _property_subtype_chain():
        class A(model.Property):
            def _validate(self, value):
                value.append("A._validate")
                return value

            def _to_base_type(self, value):
                value.append("A._to_base_type")
                return value

        class B(A):
            def _validate(self, value):
                value.append("B._validate")
                return value

            def _to_base_type(self, value):
                value.append("B._to_base_type")
                return value

        class C(B):
            def _validate(self, value):
                value.append("C._validate")
                return value

        value = []

        prop_a = A(name="name-a")
        assert value is prop_a._validate(value)
        assert value == ["A._validate"]
        assert value is prop_a._to_base_type(value)
        assert value == ["A._validate", "A._to_base_type"]
        prop_b = B(name="name-b")
        assert value is prop_b._validate(value)
        assert value == ["A._validate", "A._to_base_type", "B._validate"]
        assert value is prop_b._to_base_type(value)
        assert value == [
            "A._validate",
            "A._to_base_type",
            "B._validate",
            "B._to_base_type",
        ]
        prop_c = C(name="name-c")
        assert value is prop_c._validate(value)
        assert value == [
            "A._validate",
            "A._to_base_type",
            "B._validate",
            "B._to_base_type",
            "C._validate",
        ]

        return A, B, C

    def test__call_to_base_type(self):
        _, _, PropertySubclass = self._property_subtype_chain()
        prop = PropertySubclass(name="prop")
        value = []
        assert value is prop._call_to_base_type(value)
        assert value == [
            "C._validate",
            "B._validate",
            "B._to_base_type",
            "A._validate",
            "A._to_base_type",
        ]

    def test__call_shallow_validation(self):
        _, _, PropertySubclass = self._property_subtype_chain()
        prop = PropertySubclass(name="prop")
        value = []
        assert value is prop._call_shallow_validation(value)
        assert value == ["C._validate", "B._validate"]

    @staticmethod
    def test__call_shallow_validation_no_break():
        class SimpleProperty(model.Property):
            def _validate(self, value):
                value.append("SimpleProperty._validate")
                return value

        prop = SimpleProperty(name="simple")
        value = []
        assert value is prop._call_shallow_validation(value)
        assert value == ["SimpleProperty._validate"]

    @staticmethod
    def _property_subtype():
        class SomeProperty(model.Property):
            def find_me(self):
                return self._name

            def IN(self):
                return len(self._name) < 20

        prop = SomeProperty(name="hi")
        assert prop.find_me() == "hi"
        assert prop.IN()

        return SomeProperty

    def test__find_methods(self):
        SomeProperty = self._property_subtype()
        # Make sure cache is empty.
        assert model.Property._FIND_METHODS_CACHE == {}

        methods = SomeProperty._find_methods("IN", "find_me")
        expected = [SomeProperty.IN, SomeProperty.find_me, model.Property.IN]
        if six.PY2:  # pragma: NO PY3 COVER  # pragma: NO BRANCH
            expected = [
                SomeProperty.IN.__func__,
                SomeProperty.find_me.__func__,
                model.Property.IN.__func__,
            ]
        assert methods == expected
        # Check cache
        key = "{}.{}".format(SomeProperty.__module__, SomeProperty.__name__)
        assert model.Property._FIND_METHODS_CACHE == {
            key: {("IN", "find_me"): methods}
        }

    def test__find_methods_reverse(self):
        SomeProperty = self._property_subtype()
        # Make sure cache is empty.
        assert model.Property._FIND_METHODS_CACHE == {}

        methods = SomeProperty._find_methods("IN", "find_me", reverse=True)
        expected = [model.Property.IN, SomeProperty.find_me, SomeProperty.IN]
        if six.PY2:  # pragma: NO PY3 COVER  # pragma: NO BRANCH
            expected = [
                model.Property.IN.__func__,
                SomeProperty.find_me.__func__,
                SomeProperty.IN.__func__,
            ]
        assert methods == expected
        # Check cache
        key = "{}.{}".format(SomeProperty.__module__, SomeProperty.__name__)
        assert model.Property._FIND_METHODS_CACHE == {
            key: {("IN", "find_me"): list(reversed(methods))}
        }

    def test__find_methods_cached(self):
        SomeProperty = self._property_subtype()
        # Set cache
        methods = mock.sentinel.methods
        key = "{}.{}".format(SomeProperty.__module__, SomeProperty.__name__)
        model.Property._FIND_METHODS_CACHE = {
            key: {("IN", "find_me"): methods}
        }
        assert SomeProperty._find_methods("IN", "find_me") is methods

    def test__find_methods_cached_reverse(self):
        SomeProperty = self._property_subtype()
        # Set cache
        methods = ["a", "b"]
        key = "{}.{}".format(SomeProperty.__module__, SomeProperty.__name__)
        model.Property._FIND_METHODS_CACHE = {
            key: {("IN", "find_me"): methods}
        }
        assert SomeProperty._find_methods("IN", "find_me", reverse=True) == [
            "b",
            "a",
        ]

    @staticmethod
    def test__apply_list():
        method1 = mock.Mock(spec=())
        method2 = mock.Mock(spec=(), return_value=None)
        method3 = mock.Mock(spec=())

        prop = model.Property(name="benji")
        to_call = prop._apply_list([method1, method2, method3])
        assert isinstance(to_call, types.FunctionType)

        value = mock.sentinel.value
        result = to_call(value)
        assert result is method3.return_value

        # Check mocks.
        method1.assert_called_once_with(prop, value)
        method2.assert_called_once_with(prop, method1.return_value)
        method3.assert_called_once_with(prop, method1.return_value)

    @staticmethod
    def test__apply_to_values():
        value = "foo"
        prop = model.Property(name="bar", repeated=False)
        entity = mock.Mock(_values={prop._name: value}, spec=("_values",))
        function = mock.Mock(spec=(), return_value="foo2")

        result = prop._apply_to_values(entity, function)
        assert result == function.return_value
        assert entity._values == {prop._name: result}
        # Check mocks.
        function.assert_called_once_with(value)

    @staticmethod
    def test__apply_to_values_when_none():
        prop = model.Property(name="bar", repeated=False, default=None)
        entity = mock.Mock(_values={}, spec=("_values",))
        function = mock.Mock(spec=())

        result = prop._apply_to_values(entity, function)
        assert result is None
        assert entity._values == {}
        # Check mocks.
        function.assert_not_called()

    @staticmethod
    def test__apply_to_values_transformed_none():
        value = 7.5
        prop = model.Property(name="bar", repeated=False)
        entity = mock.Mock(_values={prop._name: value}, spec=("_values",))
        function = mock.Mock(spec=(), return_value=None)

        result = prop._apply_to_values(entity, function)
        assert result == value
        assert entity._values == {prop._name: result}
        # Check mocks.
        function.assert_called_once_with(value)

    @staticmethod
    def test__apply_to_values_transformed_unchanged():
        value = mock.sentinel.value
        prop = model.Property(name="bar", repeated=False)
        entity = mock.Mock(_values={prop._name: value}, spec=("_values",))
        function = mock.Mock(spec=(), return_value=value)

        result = prop._apply_to_values(entity, function)
        assert result == value
        assert entity._values == {prop._name: result}
        # Check mocks.
        function.assert_called_once_with(value)

    @staticmethod
    def test__apply_to_values_repeated():
        value = [1, 2, 3]
        prop = model.Property(name="bar", repeated=True)
        entity = mock.Mock(_values={prop._name: value}, spec=("_values",))
        function = mock.Mock(spec=(), return_value=42)

        result = prop._apply_to_values(entity, function)
        assert result == [
            function.return_value,
            function.return_value,
            function.return_value,
        ]
        assert result is value  # Check modify in-place.
        assert entity._values == {prop._name: result}
        # Check mocks.
        assert function.call_count == 3
        calls = [mock.call(1), mock.call(2), mock.call(3)]
        function.assert_has_calls(calls)

    @staticmethod
    def test__apply_to_values_repeated_when_none():
        prop = model.Property(name="bar", repeated=True, default=None)
        entity = mock.Mock(_values={}, spec=("_values",))
        function = mock.Mock(spec=())

        result = prop._apply_to_values(entity, function)
        assert result == []
        assert entity._values == {prop._name: result}
        # Check mocks.
        function.assert_not_called()

    @staticmethod
    def test__get_value():
        prop = model.Property(name="prop")
        value = b"\x00\x01"
        values = {prop._name: value}
        entity = mock.Mock(
            _projection=None, _values=values, spec=("_projection", "_values")
        )
        assert value is prop._get_value(entity)
        # Cache is untouched.
        assert model.Property._FIND_METHODS_CACHE == {}

    @staticmethod
    def test__get_value_projected_present():
        prop = model.Property(name="prop")
        value = 92.5
        values = {prop._name: value}
        entity = mock.Mock(
            _projection=(prop._name,),
            _values=values,
            spec=("_projection", "_values"),
        )
        assert value is prop._get_value(entity)
        # Cache is untouched.
        assert model.Property._FIND_METHODS_CACHE == {}

    @staticmethod
    def test__get_value_projected_absent():
        prop = model.Property(name="prop")
        entity = mock.Mock(_projection=("nope",), spec=("_projection",))
        with pytest.raises(model.UnprojectedPropertyError):
            prop._get_value(entity)
        # Cache is untouched.
        assert model.Property._FIND_METHODS_CACHE == {}

    @staticmethod
    def test__delete_value():
        prop = model.Property(name="prop")
        value = b"\x00\x01"
        values = {prop._name: value}
        entity = mock.Mock(_values=values, spec=("_values",))
        prop._delete_value(entity)
        assert values == {}

    @staticmethod
    def test__delete_value_no_op():
        prop = model.Property(name="prop")
        values = {}
        entity = mock.Mock(_values=values, spec=("_values",))
        prop._delete_value(entity)
        assert values == {}

    @staticmethod
    def test__is_initialized_not_required():
        prop = model.Property(name="prop", required=False)
        entity = mock.sentinel.entity
        assert prop._is_initialized(entity)
        # Cache is untouched.
        assert model.Property._FIND_METHODS_CACHE == {}

    @staticmethod
    def test__is_initialized_default_fallback():
        prop = model.Property(name="prop", required=True, default=11111)
        values = {}
        entity = mock.Mock(
            _projection=None, _values=values, spec=("_projection", "_values")
        )
        assert prop._is_initialized(entity)
        # Cache is untouched.
        assert model.Property._FIND_METHODS_CACHE == {}

    @staticmethod
    def test__is_initialized_set_to_none():
        prop = model.Property(name="prop", required=True)
        values = {prop._name: None}
        entity = mock.Mock(
            _projection=None, _values=values, spec=("_projection", "_values")
        )
        assert not prop._is_initialized(entity)
        # Cache is untouched.
        assert model.Property._FIND_METHODS_CACHE == {}

    @staticmethod
    def test_instance_descriptors():
        class Model(object):
            prop = model.Property(name="prop", required=True)

            def __init__(self):
                self._projection = None
                self._values = {}

        m = Model()
        value = 1234.5
        # __set__
        m.prop = value
        assert m._values == {"prop": value}
        # __get__
        assert m.prop == value
        # __delete__
        del m.prop
        assert m._values == {}

    @staticmethod
    def test_class_descriptors():
        prop = model.Property(name="prop", required=True)

        class Model:
            prop2 = prop

        assert Model.prop2 is prop

    @staticmethod
    def test__serialize():
        prop = model.Property(name="prop")
        with pytest.raises(NotImplementedError):
            prop._serialize(None, None)

    @staticmethod
    def test__deserialize():
        prop = model.Property(name="prop")
        with pytest.raises(NotImplementedError):
            prop._deserialize(None, None)

    @staticmethod
    def test__prepare_for_put():
        prop = model.Property(name="prop")
        assert prop._prepare_for_put(None) is None

    @staticmethod
    def test__check_property():
        prop = model.Property(name="prop")
        assert prop._check_property() is None

    @staticmethod
    def test__check_property_not_indexed():
        prop = model.Property(name="prop", indexed=False)
        with pytest.raises(model.InvalidPropertyError):
            prop._check_property(require_indexed=True)

    @staticmethod
    def test__check_property_with_subproperty():
        prop = model.Property(name="prop", indexed=True)
        with pytest.raises(model.InvalidPropertyError):
            prop._check_property(rest="a.b.c")

    @staticmethod
    def test__get_for_dict():
        prop = model.Property(name="prop")
        value = b"\x00\x01"
        values = {prop._name: value}
        entity = mock.Mock(
            _projection=None, _values=values, spec=("_projection", "_values")
        )
        assert value is prop._get_for_dict(entity)
        # Cache is untouched.
        assert model.Property._FIND_METHODS_CACHE == {}

    @staticmethod
    def test__to_datastore():
        class SomeKind(model.Model):
            prop = model.Property()

        entity = SomeKind(prop="foo")
        data = {}
        assert SomeKind.prop._to_datastore(entity, data) == ("prop",)
        assert data == {"prop": "foo"}

    @staticmethod
    def test__to_datastore_prop_is_repeated():
        class SomeKind(model.Model):
            prop = model.Property(repeated=True)

        entity = SomeKind(prop=["foo", "bar"])
        data = {}
        assert SomeKind.prop._to_datastore(entity, data) == ("prop",)
        assert data == {"prop": ["foo", "bar"]}

    @staticmethod
    def test__to_datastore_w_prefix():
        class SomeKind(model.Model):
            prop = model.Property()

        entity = SomeKind(prop="foo")
        data = {}
        assert SomeKind.prop._to_datastore(entity, data, prefix="pre.") == (
            "pre.prop",
        )
        assert data == {"pre.prop": "foo"}

    @staticmethod
    def test__to_datastore_w_prefix_ancestor_repeated():
        class SomeKind(model.Model):
            prop = model.Property()

        entity = SomeKind(prop="foo")
        data = {}
        assert SomeKind.prop._to_datastore(
            entity, data, prefix="pre.", repeated=True
        ) == ("pre.prop",)
        assert data == {"pre.prop": ["foo"]}


class Test__validate_key:
    @staticmethod
    @pytest.mark.usefixtures("in_context")
    def test_valid_value():
        value = model.Key("This", 1)
        result = model._validate_key(value)
        assert result is value

    @staticmethod
    def test_invalid_value():
        with pytest.raises(exceptions.BadValueError):
            model._validate_key(None)

    @staticmethod
    @pytest.mark.usefixtures("in_context")
    def test_unchecked_model_type():
        value = model.Key("This", 1)
        entity = model.Model()

        result = model._validate_key(value, entity=entity)
        assert result is value

    @staticmethod
    @pytest.mark.usefixtures("in_context")
    def test_unchecked_expando_type():
        value = model.Key("This", 1)
        entity = model.Expando()

        result = model._validate_key(value, entity=entity)
        assert result is value

    @staticmethod
    @pytest.mark.usefixtures("in_context")
    def test_same_kind():
        class Mine(model.Model):
            pass

        value = model.Key(Mine, "yours")
        entity = mock.Mock(spec=Mine)
        entity._get_kind.return_value = "Mine"

        result = model._validate_key(value, entity=entity)
        assert result is value
        entity._get_kind.assert_called_once_with()

    @staticmethod
    @pytest.mark.usefixtures("in_context")
    def test_different_kind():
        class Mine(model.Model):
            pass

        value = model.Key(Mine, "yours")
        entity = mock.Mock(spec=Mine)
        entity._get_kind.return_value = "NotMine"

        with pytest.raises(model.KindError):
            model._validate_key(value, entity=entity)

        calls = [mock.call(), mock.call()]
        entity._get_kind.assert_has_calls(calls)


class TestModelKey:
    @staticmethod
    def test_constructor():
        prop = model.ModelKey()
        assert prop._name == "__key__"
        assert prop.__dict__ == {"_name": "__key__"}

    @staticmethod
    @pytest.mark.usefixtures("in_context")
    def test_compare_valid():
        prop = model.ModelKey()
        value = key_module.Key("say", "quay")
        filter_node = prop._comparison(">=", value)
        assert filter_node == query_module.FilterNode("__key__", ">=", value)

    @staticmethod
    def test_compare_invalid():
        prop = model.ModelKey()
        with pytest.raises(exceptions.BadValueError):
            prop == None  # noqa: E711

    @staticmethod
    @pytest.mark.usefixtures("in_context")
    def test__validate():
        prop = model.ModelKey()
        value = key_module.Key("Up", 909)
        assert prop._validate(value) is value

    @staticmethod
    def test__validate_wrong_type():
        prop = model.ModelKey()
        with pytest.raises(exceptions.BadValueError):
            prop._validate(None)

    @staticmethod
    @pytest.mark.usefixtures("in_context")
    def test__set_value():
        entity = model.Model()
        value = key_module.Key("Map", 8898)

        model.ModelKey._set_value(entity, value)
        assert entity._entity_key is value

    @staticmethod
    def test__set_value_none():
        entity = mock.Mock(spec=("_entity_key",))

        assert entity._entity_key is not None
        model.ModelKey._set_value(entity, None)
        assert entity._entity_key is None

    @staticmethod
    def test__get_value():
        entity = mock.Mock(spec=("_entity_key",))

        result = model.ModelKey._get_value(entity)
        assert result is entity._entity_key

    @staticmethod
    def test__delete_value():
        entity = mock.Mock(spec=("_entity_key",))

        assert entity._entity_key is not None
        model.ModelKey._delete_value(entity)
        assert entity._entity_key is None


class TestBooleanProperty:
    @staticmethod
    def test__validate():
        prop = model.BooleanProperty(name="certify")
        value = True
        assert prop._validate(value) is value

    @staticmethod
    def test__validate_bad_value():
        prop = model.BooleanProperty(name="certify")
        with pytest.raises(exceptions.BadValueError):
            prop._validate(None)

    @staticmethod
    def test__db_set_value():
        prop = model.BooleanProperty(name="certify")
        with pytest.raises(NotImplementedError):
            prop._db_set_value(None, None, None)

    @staticmethod
    def test__db_get_value():
        prop = model.BooleanProperty(name="certify")
        with pytest.raises(NotImplementedError):
            prop._db_get_value(None, None)


class TestIntegerProperty:
    @staticmethod
    def test__validate():
        prop = model.IntegerProperty(name="count")
        value = 829038402384
        assert prop._validate(value) is value

    @staticmethod
    @pytest.mark.skipif(six.PY3, reason="Test for Python 2 only.")
    def test__validate_long():  # pragma: NO PY3 COVER
        prop = model.IntegerProperty(name="count")
        value = long(829038402384)  # noqa F821
        assert prop._validate(value) is not value

    @staticmethod
    def test__validate_bool():
        prop = model.IntegerProperty(name="count")
        value = True
        assert prop._validate(value) == 1

    @staticmethod
    def test__validate_bad_value():
        prop = model.IntegerProperty(name="count")
        with pytest.raises(exceptions.BadValueError):
            prop._validate(None)

    @staticmethod
    def test__db_set_value():
        prop = model.IntegerProperty(name="count")
        with pytest.raises(NotImplementedError):
            prop._db_set_value(None, None, None)

    @staticmethod
    def test__db_get_value():
        prop = model.IntegerProperty(name="count")
        with pytest.raises(NotImplementedError):
            prop._db_get_value(None, None)


class TestFloatProperty:
    @staticmethod
    def test__validate():
        prop = model.FloatProperty(name="continuous")
        value = 7.25
        assert prop._validate(value) is value

    @staticmethod
    def test__validate_int():
        prop = model.FloatProperty(name="continuous")
        value = 1015
        assert prop._validate(value) == 1015.0

    @staticmethod
    def test__validate_bool():
        prop = model.FloatProperty(name="continuous")
        value = True
        assert prop._validate(value) == 1.0

    @staticmethod
    def test__validate_bad_value():
        prop = model.FloatProperty(name="continuous")
        with pytest.raises(exceptions.BadValueError):
            prop._validate(None)

    @staticmethod
    def test__db_set_value():
        prop = model.FloatProperty(name="continuous")
        with pytest.raises(NotImplementedError):
            prop._db_set_value(None, None, None)

    @staticmethod
    def test__db_get_value():
        prop = model.FloatProperty(name="continuous")
        with pytest.raises(NotImplementedError):
            prop._db_get_value(None, None)


class Test_CompressedValue:
    @staticmethod
    def test_constructor():
        value = b"abc" * 1000
        z_val = zlib.compress(value)
        compressed_value = model._CompressedValue(z_val)

        assert compressed_value.z_val == z_val

    @staticmethod
    def test___repr__():
        z_val = zlib.compress(b"12345678901234567890")
        compressed_value = model._CompressedValue(z_val)
        expected = "_CompressedValue(" + repr(z_val) + ")"
        assert repr(compressed_value) == expected

    @staticmethod
    def test___eq__():
        z_val1 = zlib.compress(b"12345678901234567890")
        compressed_value1 = model._CompressedValue(z_val1)
        z_val2 = zlib.compress(b"12345678901234567890abcde\x00")
        compressed_value2 = model._CompressedValue(z_val2)
        compressed_value3 = mock.sentinel.compressed_value
        assert compressed_value1 == compressed_value1
        assert not compressed_value1 == compressed_value2
        assert not compressed_value1 == compressed_value3

    @staticmethod
    def test___ne__():
        z_val1 = zlib.compress(b"12345678901234567890")
        compressed_value1 = model._CompressedValue(z_val1)
        z_val2 = zlib.compress(b"12345678901234567890abcde\x00")
        compressed_value2 = model._CompressedValue(z_val2)
        compressed_value3 = mock.sentinel.compressed_value
        compressed_value4 = model._CompressedValue(z_val1)
        assert not compressed_value1 != compressed_value1
        assert compressed_value1 != compressed_value2
        assert compressed_value1 != compressed_value3
        assert not compressed_value1 != compressed_value4

    @staticmethod
    def test___hash__():
        z_val = zlib.compress(b"12345678901234567890")
        compressed_value = model._CompressedValue(z_val)
        with pytest.raises(TypeError):
            hash(compressed_value)


class TestBlobProperty:
    @staticmethod
    def test_constructor_defaults():
        prop = model.BlobProperty()
        # Check that none of the constructor defaults were used.
        assert prop.__dict__ == {}

    @staticmethod
    def test_constructor_explicit():
        prop = model.BlobProperty(
            name="blob_val",
            compressed=True,
            indexed=False,
            repeated=False,
            required=True,
            default=b"eleven\x11",
            choices=(b"a", b"b", b"c", b"eleven\x11"),
            validator=TestProperty._example_validator,
            verbose_name="VALUE FOR READING",
            write_empty_list=False,
        )
        assert prop._name == "blob_val"
        assert prop._compressed
        assert not prop._indexed
        assert not prop._repeated
        assert prop._required
        assert prop._default == b"eleven\x11"
        assert prop._choices == frozenset((b"a", b"b", b"c", b"eleven\x11"))
        assert prop._validator is TestProperty._example_validator
        assert prop._verbose_name == "VALUE FOR READING"
        assert not prop._write_empty_list

    @staticmethod
    def test_constructor_compressed_and_indexed():
        with pytest.raises(NotImplementedError):
            model.BlobProperty(name="foo", compressed=True, indexed=True)

    @staticmethod
    def test__value_to_repr():
        prop = model.BlobProperty(name="blob")
        as_repr = prop._value_to_repr("abc")
        assert as_repr == "'abc'"

    @staticmethod
    def test__value_to_repr_truncated():
        prop = model.BlobProperty(name="blob")
        value = bytes(range(256)) * 5
        as_repr = prop._value_to_repr(value)
        expected = repr(value)[: model._MAX_STRING_LENGTH] + "...'"
        assert as_repr == expected

    @staticmethod
    def test__validate():
        prop = model.BlobProperty(name="blob")
        assert prop._validate(b"abc") is None

    @staticmethod
    def test__validate_wrong_type():
        prop = model.BlobProperty(name="blob")
        values = (48, {"a": "c"})
        for value in values:
            with pytest.raises(exceptions.BadValueError):
                prop._validate(value)

    @staticmethod
    def test__validate_indexed_too_long():
        prop = model.BlobProperty(name="blob", indexed=True)
        value = b"\x00" * 2000
        with pytest.raises(exceptions.BadValueError):
            prop._validate(value)

    @staticmethod
    def test__to_base_type():
        prop = model.BlobProperty(name="blob", compressed=True)
        value = b"abc" * 10
        converted = prop._to_base_type(value)

        assert isinstance(converted, model._CompressedValue)
        assert converted.z_val == zlib.compress(value)

    @staticmethod
    def test__to_base_type_no_convert():
        prop = model.BlobProperty(name="blob", compressed=False)
        value = b"abc" * 10
        converted = prop._to_base_type(value)
        assert converted is None

    @staticmethod
    def test__from_base_type():
        prop = model.BlobProperty(name="blob")
        original = b"abc" * 10
        z_val = zlib.compress(original)
        value = model._CompressedValue(z_val)
        converted = prop._from_base_type(value)

        assert converted == original

    @staticmethod
    def test__from_base_type_no_compressed_value_uncompressed():
        prop = model.BlobProperty(name="blob", compressed=True)
        original = b"abc" * 10
        converted = prop._from_base_type(original)

        assert converted == original

    @staticmethod
    def test__from_base_type_no_compressed_value_compressed():
        prop = model.BlobProperty(name="blob", compressed=True)
        original = b"abc" * 10
        z_val = zlib.compress(original)
        converted = prop._from_base_type(z_val)

        assert converted == original

    @staticmethod
    def test__from_base_type_no_convert():
        prop = model.BlobProperty(name="blob")
        converted = prop._from_base_type(b"abc")
        assert converted is None

    @staticmethod
    def test__db_set_value():
        prop = model.BlobProperty(name="blob")
        with pytest.raises(NotImplementedError):
            prop._db_set_value(None, None, None)

    @staticmethod
    def test__db_set_compressed_meaning():
        prop = model.BlobProperty(name="blob")
        with pytest.raises(NotImplementedError):
            prop._db_set_compressed_meaning(None)

    @staticmethod
    def test__db_set_uncompressed_meaning():
        prop = model.BlobProperty(name="blob")
        with pytest.raises(NotImplementedError):
            prop._db_set_uncompressed_meaning(None)

    @staticmethod
    def test__db_get_value():
        prop = model.BlobProperty(name="blob")
        with pytest.raises(NotImplementedError):
            prop._db_get_value(None, None)

    @staticmethod
    @pytest.mark.usefixtures("in_context")
    def test__to_datastore_compressed():
        class ThisKind(model.Model):
            foo = model.BlobProperty(compressed=True)

        uncompressed_value = b"abc" * 1000
        compressed_value = zlib.compress(uncompressed_value)
        entity = ThisKind(foo=uncompressed_value)
        ds_entity = model._entity_to_ds_entity(entity)
        assert "foo" in ds_entity._meanings
        assert ds_entity._meanings["foo"][0] == model._MEANING_COMPRESSED
        assert ds_entity._meanings["foo"][1] == compressed_value

    @staticmethod
    @pytest.mark.usefixtures("in_context")
    def test__to_datastore_compressed_repeated():
        class ThisKind(model.Model):
            foo = model.BlobProperty(compressed=True, repeated=True)

        uncompressed_value_one = b"abc" * 1000
        compressed_value_one = zlib.compress(uncompressed_value_one)
        uncompressed_value_two = b"xyz" * 1000
        compressed_value_two = zlib.compress(uncompressed_value_two)
        entity = ThisKind(foo=[uncompressed_value_one, uncompressed_value_two])
        ds_entity = model._entity_to_ds_entity(entity)
        assert "foo" in ds_entity._meanings
        assert ds_entity._meanings["foo"][0] == model._MEANING_COMPRESSED
        assert ds_entity._meanings["foo"][1] == [
            compressed_value_one,
            compressed_value_two,
        ]

    @staticmethod
    @pytest.mark.usefixtures("in_context")
    def test__to_datastore_compressed_uninitialized():
        class ThisKind(model.Model):
            foo = model.BlobProperty(compressed=True)

        entity = ThisKind()
        ds_entity = model._entity_to_ds_entity(entity)
        assert "foo" not in ds_entity._meanings

    @staticmethod
    @pytest.mark.usefixtures("in_context")
    def test__to_datastore_uncompressed():
        class ThisKind(model.Model):
            foo = model.BlobProperty(compressed=False)

        uncompressed_value = b"abc"
        entity = ThisKind(foo=uncompressed_value)
        ds_entity = model._entity_to_ds_entity(entity)
        assert "foo" not in ds_entity._meanings

    @staticmethod
    @pytest.mark.usefixtures("in_context")
    def test__from_datastore_compressed_to_uncompressed():
        class ThisKind(model.Model):
            foo = model.BlobProperty(compressed=False)

        key = datastore.Key("ThisKind", 123, project="testing")
        datastore_entity = datastore.Entity(key=key)
        uncompressed_value = b"abc" * 1000
        compressed_value = zlib.compress(uncompressed_value)
        datastore_entity.update({"foo": compressed_value})
        meanings = {"foo": (model._MEANING_COMPRESSED, compressed_value)}
        datastore_entity._meanings = meanings
        protobuf = helpers.entity_to_protobuf(datastore_entity)
        entity = model._entity_from_protobuf(protobuf)
        assert entity.foo == uncompressed_value
        ds_entity = model._entity_to_ds_entity(entity)
        assert ds_entity["foo"] == uncompressed_value

    @staticmethod
    @pytest.mark.usefixtures("in_context")
    def test__from_datastore_compressed_to_compressed():
        class ThisKind(model.Model):
            foo = model.BlobProperty(compressed=True)

        key = datastore.Key("ThisKind", 123, project="testing")
        datastore_entity = datastore.Entity(key=key)
        uncompressed_value = b"abc" * 1000
        compressed_value = zlib.compress(uncompressed_value)
        datastore_entity.update({"foo": compressed_value})
        meanings = {"foo": (model._MEANING_COMPRESSED, compressed_value)}
        datastore_entity._meanings = meanings
        protobuf = helpers.entity_to_protobuf(datastore_entity)
        entity = model._entity_from_protobuf(protobuf)
        ds_entity = model._entity_to_ds_entity(entity)
        assert ds_entity["foo"] == compressed_value

    @staticmethod
    @pytest.mark.usefixtures("in_context")
    def test__from_datastore_compressed_repeated_to_compressed():
        class ThisKind(model.Model):
            foo = model.BlobProperty(compressed=True, repeated=True)

        key = datastore.Key("ThisKind", 123, project="testing")
        datastore_entity = datastore.Entity(key=key)
        uncompressed_value_one = b"abc" * 1000
        compressed_value_one = zlib.compress(uncompressed_value_one)
        uncompressed_value_two = b"xyz" * 1000
        compressed_value_two = zlib.compress(uncompressed_value_two)
        datastore_entity.update(
            {"foo": [compressed_value_one, compressed_value_two]}
        )
        meanings = {
            "foo": (
                model._MEANING_COMPRESSED,
                [compressed_value_one, compressed_value_two],
            )
        }
        datastore_entity._meanings = meanings
        protobuf = helpers.entity_to_protobuf(datastore_entity)
        entity = model._entity_from_protobuf(protobuf)
        ds_entity = model._entity_to_ds_entity(entity)
        assert ds_entity["foo"] == [compressed_value_one, compressed_value_two]

    @staticmethod
    @pytest.mark.usefixtures("in_context")
    def test__from_datastore_uncompressed_to_uncompressed():
        class ThisKind(model.Model):
            foo = model.BlobProperty(compressed=False)

        key = datastore.Key("ThisKind", 123, project="testing")
        datastore_entity = datastore.Entity(key=key)
        uncompressed_value = b"abc" * 1000
        datastore_entity.update({"foo": uncompressed_value})
        protobuf = helpers.entity_to_protobuf(datastore_entity)
        entity = model._entity_from_protobuf(protobuf)
        assert entity.foo == uncompressed_value
        ds_entity = model._entity_to_ds_entity(entity)
        assert ds_entity["foo"] == uncompressed_value

    @staticmethod
    @pytest.mark.usefixtures("in_context")
    def test__from_datastore_uncompressed_to_compressed():
        class ThisKind(model.Model):
            foo = model.BlobProperty(compressed=True)

        key = datastore.Key("ThisKind", 123, project="testing")
        datastore_entity = datastore.Entity(key=key)
        uncompressed_value = b"abc" * 1000
        compressed_value = zlib.compress(uncompressed_value)
        datastore_entity.update({"foo": uncompressed_value})
        protobuf = helpers.entity_to_protobuf(datastore_entity)
        entity = model._entity_from_protobuf(protobuf)
        ds_entity = model._entity_to_ds_entity(entity)
        assert ds_entity["foo"] == compressed_value

    @staticmethod
    @pytest.mark.usefixtures("in_context")
    def test__from_datastore_uncompressed_repeated_to_compressed():
        class ThisKind(model.Model):
            foo = model.BlobProperty(compressed=True, repeated=True)

        key = datastore.Key("ThisKind", 123, project="testing")
        datastore_entity = datastore.Entity(key=key)
        uncompressed_value_one = b"abc" * 1000
        compressed_value_one = zlib.compress(uncompressed_value_one)
        uncompressed_value_two = b"xyz" * 1000
        compressed_value_two = zlib.compress(uncompressed_value_two)
        datastore_entity.update(
            {"foo": [uncompressed_value_one, uncompressed_value_two]}
        )
        protobuf = helpers.entity_to_protobuf(datastore_entity)
        entity = model._entity_from_protobuf(protobuf)
        ds_entity = model._entity_to_ds_entity(entity)
        assert ds_entity["foo"] == [compressed_value_one, compressed_value_two]


class TestCompressedTextProperty:
    @staticmethod
    def test_constructor_defaults():
        prop = model.CompressedTextProperty()
        assert not prop._indexed
        assert prop._compressed

    @staticmethod
    def test_constructor_explicit():
        prop = model.CompressedTextProperty(name="text", indexed=False)
        assert prop._name == "text"
        assert not prop._indexed

    @staticmethod
    def test_constructor_not_allowed():
        with pytest.raises(NotImplementedError):
            model.CompressedTextProperty(indexed=True)

    @staticmethod
    def test_repr():
        prop = model.CompressedTextProperty(name="text")
        expected = "CompressedTextProperty('text')"
        assert repr(prop) == expected

    @staticmethod
    def test__validate():
        prop = model.CompressedTextProperty(name="text")
        assert prop._validate(u"abc") is None

    @staticmethod
    def test__validate_bad_bytes():
        prop = model.CompressedTextProperty(name="text")
        value = b"\x80abc"
        with pytest.raises(exceptions.BadValueError):
            prop._validate(value)

    @staticmethod
    def test__validate_bad_type():
        prop = model.CompressedTextProperty(name="text")
        with pytest.raises(exceptions.BadValueError):
            prop._validate(None)

    @staticmethod
    def test__to_base_type():
        prop = model.CompressedTextProperty(name="text")
        assert prop._to_base_type(b"abc") is None

    @staticmethod
    def test__to_base_type_converted():
        prop = model.CompressedTextProperty(name="text")
        value = b"\xe2\x98\x83"
        assert prop._to_base_type(u"\N{snowman}") == value

    @staticmethod
    def test__from_base_type():
        prop = model.CompressedTextProperty(name="text")
        assert prop._from_base_type(u"abc") is None

    @staticmethod
    def test__from_base_type_converted():
        prop = model.CompressedTextProperty(name="text")
        value = b"\xe2\x98\x83"
        assert prop._from_base_type(value) == u"\N{snowman}"

    @staticmethod
    def test__from_base_type_cannot_convert():
        prop = model.CompressedTextProperty(name="text")
        value = b"\x80abc"
        assert prop._from_base_type(value) is None

    @staticmethod
    def test__db_set_uncompressed_meaning():
        prop = model.CompressedTextProperty(name="text")
        with pytest.raises(NotImplementedError):
            prop._db_set_uncompressed_meaning(None)


class TestTextProperty:
    @staticmethod
    def test_constructor_defaults():
        prop = model.TextProperty()
        assert not prop._indexed

    @staticmethod
    def test_constructor_explicit():
        prop = model.TextProperty(name="text", indexed=False)
        assert prop._name == "text"
        assert not prop._indexed

    @staticmethod
    def test_constructor_not_allowed():
        with pytest.raises(NotImplementedError):
            model.TextProperty(indexed=True)

    @staticmethod
    def test_constructor_compressed():
        prop = model.TextProperty(compressed=True)
        assert isinstance(prop, model.CompressedTextProperty)

    @staticmethod
    def test_repr():
        prop = model.TextProperty(name="text")
        expected = "TextProperty('text')"
        assert repr(prop) == expected

    @staticmethod
    def test__validate():
        prop = model.TextProperty(name="text")
        assert prop._validate("abc") is None

    @staticmethod
    def test__validate_bad_bytes():
        prop = model.TextProperty(name="text")
        value = b"\x80abc"
        with pytest.raises(exceptions.BadValueError):
            prop._validate(value)

    @staticmethod
    def test__validate_bad_type():
        prop = model.TextProperty(name="text")
        with pytest.raises(exceptions.BadValueError):
            prop._validate(None)

    @staticmethod
    def test__to_base_type():
        prop = model.TextProperty(name="text")
        assert prop._to_base_type(u"abc") is None

    @staticmethod
    def test__to_base_type_converted():
        prop = model.TextProperty(name="text")
        value = u"\N{snowman}"
        assert prop._to_base_type(b"\xe2\x98\x83") == value

    @staticmethod
    def test__from_base_type():
        prop = model.TextProperty(name="text")
        assert prop._from_base_type(u"abc") is None

    @staticmethod
    def test__from_base_type_converted():
        prop = model.TextProperty(name="text")
        value = b"\xe2\x98\x83"
        assert prop._from_base_type(value) == u"\N{snowman}"

    @staticmethod
    def test__from_base_type_cannot_convert():
        prop = model.TextProperty(name="text")
        value = b"\x80abc"
        assert prop._from_base_type(value) is None

    @staticmethod
    def test__db_set_uncompressed_meaning():
        prop = model.TextProperty(name="text")
        with pytest.raises(NotImplementedError):
            prop._db_set_uncompressed_meaning(None)


class TestStringProperty:
    @staticmethod
    def test_constructor_defaults():
        prop = model.StringProperty()
        assert prop._indexed

    @staticmethod
    def test_constructor_explicit():
        prop = model.StringProperty(name="limited-text", indexed=True)
        assert prop._name == "limited-text"
        assert prop._indexed

    @staticmethod
    def test_constructor_not_allowed():
        with pytest.raises(NotImplementedError):
            model.StringProperty(indexed=False)

    @staticmethod
    def test_repr():
        prop = model.StringProperty(name="limited-text")
        expected = "StringProperty('limited-text')"
        assert repr(prop) == expected

    @staticmethod
    def test__validate_bad_length():
        prop = model.StringProperty(name="limited-text")
        value = b"1" * 2000
        with pytest.raises(exceptions.BadValueError):
            prop._validate(value)


class TestGeoPtProperty:
    @staticmethod
    def test__validate():
        prop = model.GeoPtProperty(name="cartesian")
        value = model.GeoPt(0.0, 0.0)
        assert prop._validate(value) is None

    @staticmethod
    def test__validate_invalid():
        prop = model.GeoPtProperty(name="cartesian")
        with pytest.raises(exceptions.BadValueError):
            prop._validate(None)

    @staticmethod
    def test__db_set_value():
        prop = model.GeoPtProperty(name="cartesian")
        with pytest.raises(NotImplementedError):
            prop._db_set_value(None, None, None)

    @staticmethod
    def test__db_get_value():
        prop = model.GeoPtProperty(name="cartesian")
        with pytest.raises(NotImplementedError):
            prop._db_get_value(None, None)


class TestPickleProperty:
    UNPICKLED = ["a", {"b": "c"}, {"d", "e"}, (0xF, 0x10), 0x11]
    PICKLED = pickle.dumps(UNPICKLED, pickle.HIGHEST_PROTOCOL)

    def test__to_base_type(self):
        prop = model.PickleProperty(name="pkl")
        assert prop._to_base_type(self.UNPICKLED) == self.PICKLED

    def test__from_base_type(self):
        prop = model.PickleProperty(name="pkl")
        assert prop._from_base_type(self.PICKLED) == self.UNPICKLED


class TestJsonProperty:
    @staticmethod
    def test_constructor_defaults():
        prop = model.JsonProperty()
        # Check that none of the constructor defaults were used.
        assert prop.__dict__ == {}

    @staticmethod
    def test_constructor_explicit():
        prop = model.JsonProperty(
            name="json-val",
            compressed=True,
            json_type=tuple,
            indexed=False,
            repeated=False,
            required=True,
            default=(),
            choices=((), ("b",), ("c", "d")),
            validator=TestProperty._example_validator,
            verbose_name="VALUE FOR READING",
            write_empty_list=False,
        )
        assert prop._name == "json-val"
        assert prop._compressed
        assert prop._json_type is tuple
        assert not prop._indexed
        assert not prop._repeated
        assert prop._required
        assert prop._default == ()
        assert prop._choices == frozenset([(), ("b",), ("c", "d")])
        assert prop._validator is TestProperty._example_validator
        assert prop._verbose_name == "VALUE FOR READING"
        assert not prop._write_empty_list

    @staticmethod
    def test__validate_no_type():
        prop = model.JsonProperty(name="json-val")
        assert prop._validate(b"any") is None

    @staticmethod
    def test__validate_correct_type():
        prop = model.JsonProperty(name="json-val", json_type=list)
        assert prop._validate([b"any", b"mini"]) is None

    @staticmethod
    def test__validate_incorrect_type():
        prop = model.JsonProperty(name="json-val", json_type=dict)
        with pytest.raises(TypeError):
            prop._validate(14)

    @staticmethod
    def test__to_base_type():
        prop = model.JsonProperty(name="json-val")
        value = [14, [15, 16], {"seventeen": 18}, u"\N{snowman}"]
        expected = b'[14,[15,16],{"seventeen":18},"\\u2603"]'
        assert prop._to_base_type(value) == expected

    @staticmethod
    def test__from_base_type():
        prop = model.JsonProperty(name="json-val")
        value = b'[14,true,{"a":null,"b":"\\u2603"}]'
        expected = [14, True, {"a": None, "b": u"\N{snowman}"}]
        assert prop._from_base_type(value) == expected

    @staticmethod
    def test__from_base_type_invalid():
        prop = model.JsonProperty(name="json-val")
        if six.PY3:  # pragma: NO PY2 COVER  # pragma: NO BRANCH
            with pytest.raises(AttributeError):
                prop._from_base_type("{}")


class TestUser:
    @staticmethod
    def test_constructor_defaults():
        with pytest.raises(ValueError):
            model.User()

    @staticmethod
    def _make_default():
        return model.User(email="foo@example.com", _auth_domain="example.com")

    def test_constructor_explicit(self):
        user_value = self._make_default()
        assert user_value._auth_domain == "example.com"
        assert user_value._email == "foo@example.com"
        assert user_value._user_id is None

    @staticmethod
    def test_constructor_no_email():
        with pytest.raises(model.UserNotFoundError):
            model.User(_auth_domain="example.com")
        with pytest.raises(model.UserNotFoundError):
            model.User(email="", _auth_domain="example.com")

    def test_nickname(self):
        user_value = self._make_default()
        assert user_value.nickname() == "foo"

    @staticmethod
    def test_nickname_mismatch_domain():
        user_value = model.User(
            email="foo@example.org", _auth_domain="example.com"
        )
        assert user_value.nickname() == "foo@example.org"

    def test_email(self):
        user_value = self._make_default()
        assert user_value.email() == "foo@example.com"

    @staticmethod
    def test_user_id():
        user_value = model.User(
            email="foo@example.com", _auth_domain="example.com", _user_id="123"
        )
        assert user_value.user_id() == "123"

    def test_auth_domain(self):
        user_value = self._make_default()
        assert user_value.auth_domain() == "example.com"

    def test___str__(self):
        user_value = self._make_default()
        assert str(user_value) == "foo"

    def test___repr__(self):
        user_value = self._make_default()
        assert repr(user_value) == "users.User(email='foo@example.com')"

    @staticmethod
    def test___repr__with_user_id():
        user_value = model.User(
            email="foo@example.com", _auth_domain="example.com", _user_id="123"
        )
        expected = "users.User(email='foo@example.com', _user_id='123')"
        assert repr(user_value) == expected

    def test___hash__(self):
        user_value = self._make_default()
        expected = hash((user_value._email, user_value._auth_domain))
        assert hash(user_value) == expected

    def test___eq__(self):
        user_value1 = self._make_default()
        user_value2 = model.User(
            email="foo@example.org", _auth_domain="example.com"
        )
        user_value3 = model.User(
            email="foo@example.com", _auth_domain="example.org"
        )
        user_value4 = mock.sentinel.blob_key
        assert user_value1 == user_value1
        assert not user_value1 == user_value2
        assert not user_value1 == user_value3
        assert not user_value1 == user_value4

    def test___lt__(self):
        user_value1 = self._make_default()
        user_value2 = model.User(
            email="foo@example.org", _auth_domain="example.com"
        )
        user_value3 = model.User(
            email="foo@example.com", _auth_domain="example.org"
        )
        user_value4 = mock.sentinel.blob_key
        assert not user_value1 < user_value1
        assert user_value1 < user_value2
        assert user_value1 < user_value3
        if six.PY3:  # pragma: NO PY2 COVER  # pragma: NO BRANCH
            with pytest.raises(TypeError):
                user_value1 < user_value4

    @staticmethod
    def test__from_ds_entity():
        assert model.User._from_ds_entity(
            {"email": "foo@example.com", "auth_domain": "gmail.com"}
        ) == model.User("foo@example.com", "gmail.com")

    @staticmethod
    def test__from_ds_entity_with_user_id():
        assert model.User._from_ds_entity(
            {
                "email": "foo@example.com",
                "auth_domain": "gmail.com",
                "user_id": "12345",
            }
        ) == model.User("foo@example.com", "gmail.com", "12345")


class TestUserProperty:
    @staticmethod
    def test_constructor_defaults():
        prop = model.UserProperty()
        # Check that none of the constructor defaults were used.
        assert prop.__dict__ == {}

    @staticmethod
    def test_constructor_auto_current_user():
        with pytest.raises(NotImplementedError):
            model.UserProperty(auto_current_user=True)

    @staticmethod
    def test_constructor_auto_current_user_add():
        with pytest.raises(NotImplementedError):
            model.UserProperty(auto_current_user_add=True)

    @staticmethod
    def test__validate():
        prop = model.UserProperty(name="u")
        user_value = model.User(
            email="foo@example.com", _auth_domain="example.com"
        )
        assert prop._validate(user_value) is None

    @staticmethod
    def test__validate_invalid():
        prop = model.UserProperty(name="u")
        with pytest.raises(exceptions.BadValueError):
            prop._validate(None)

    @staticmethod
    def test__prepare_for_put():
        prop = model.UserProperty(name="u")
        assert prop._prepare_for_put(None) is None

    @staticmethod
    def test__db_set_value():
        prop = model.UserProperty(name="u")
        with pytest.raises(NotImplementedError):
            prop._db_set_value(None, None, None)

    @staticmethod
    def test__db_get_value():
        prop = model.UserProperty(name="u")
        with pytest.raises(NotImplementedError):
            prop._db_get_value(None, None)

    @staticmethod
    def test__to_base_type():
        prop = model.UserProperty(name="u")
        entity = prop._to_base_type(model.User("email", "auth_domain",))
        assert entity["email"] == "email"
        assert "email" in entity.exclude_from_indexes
        assert entity["auth_domain"] == "auth_domain"
        assert "auth_domain" in entity.exclude_from_indexes
        assert "user_id" not in entity

    @staticmethod
    def test__to_base_type_w_user_id():
        prop = model.UserProperty(name="u")
        entity = prop._to_base_type(
            model.User("email", "auth_domain", "user_id")
        )
        assert entity["email"] == "email"
        assert "email" in entity.exclude_from_indexes
        assert entity["auth_domain"] == "auth_domain"
        assert "auth_domain" in entity.exclude_from_indexes
        assert entity["user_id"] == "user_id"
        assert "user_id" in entity.exclude_from_indexes

    @staticmethod
    def test__from_base_type():
        prop = model.UserProperty(name="u")
        assert prop._from_base_type(
            {"email": "email", "auth_domain": "auth_domain"}
        ) == model.User("email", "auth_domain")

    @staticmethod
    def test__to_datastore():
        class SomeKind(model.Model):
            u = model.UserProperty()

        entity = SomeKind(u=model.User("email", "auth_domain"))
        data = {}
        SomeKind.u._to_datastore(entity, data)
        meaning, ds_entity = data["_meanings"]["u"]
        assert meaning == model._MEANING_PREDEFINED_ENTITY_USER
        assert data["u"] == ds_entity

    @staticmethod
    def test__to_datastore_no_value():
        class SomeKind(model.Model):
            u = model.UserProperty()

        entity = SomeKind()
        data = {}
        SomeKind.u._to_datastore(entity, data)
        assert data == {"u": None}


class TestKeyProperty:
    @staticmethod
    def test_constructor_defaults():
        prop = model.KeyProperty()
        # Check that none of the constructor defaults were used.
        assert prop.__dict__ == {}

    @staticmethod
    def test_constructor_too_many_positional():
        with pytest.raises(TypeError):
            model.KeyProperty("a", None, None)

    # Might need a completely different way to test for this, given Python 2.7
    # limitations for positional and keyword-only arguments.
    # @staticmethod
    # def test_constructor_positional_name_twice():
    #    with pytest.raises(TypeError):
    #        model.KeyProperty("a", "b")

    @staticmethod
    def test_constructor_positional_kind_twice():
        class Simple(model.Model):
            pass

        with pytest.raises(TypeError):
            model.KeyProperty(Simple, Simple)

    @staticmethod
    def test_constructor_positional_bad_type():
        with pytest.raises(TypeError):
            model.KeyProperty("a", mock.sentinel.bad)

    @staticmethod
    def test_constructor_name_both_ways():
        with pytest.raises(TypeError):
            model.KeyProperty("a", name="b")

    # Might need a completely different way to test for this, given Python 2.7
    # limitations for positional and keyword-only arguments.
    # @staticmethod
    # def test_constructor_kind_both_ways():
    #    class Simple(model.Model):
    #        pass
    #
    #    with pytest.raises(TypeError):
    #        model.KeyProperty(Simple, kind="Simple")

    @staticmethod
    def test_constructor_bad_kind():
        with pytest.raises(TypeError):
            model.KeyProperty(kind=mock.sentinel.bad)

    @staticmethod
    def test_constructor_positional():
        class Simple(model.Model):
            pass

        prop = model.KeyProperty(None, None)
        assert prop._name is None
        assert prop._kind is None

        name_only_args = [("keyp",), (None, "keyp"), ("keyp", None)]
        for args in name_only_args:
            prop = model.KeyProperty(*args)
            assert prop._name == "keyp"
            assert prop._kind is None

        kind_only_args = [(Simple,), (None, Simple), (Simple, None)]
        for args in kind_only_args:
            prop = model.KeyProperty(*args)
            assert prop._name is None
            assert prop._kind == "Simple"

        both_args = [("keyp", Simple), (Simple, "keyp")]
        for args in both_args:
            prop = model.KeyProperty(*args)
            assert prop._name == "keyp"
            assert prop._kind == "Simple"

    @staticmethod
    def test_constructor_hybrid():
        class Simple(model.Model):
            pass

        # prop1 will get a TypeError due to Python 2.7 compatibility
        # prop1 = model.KeyProperty(Simple, name="keyp")
        prop2 = model.KeyProperty("keyp", kind=Simple)
        prop3 = model.KeyProperty("keyp", kind="Simple")
        for prop in (prop2, prop3):
            assert prop._name == "keyp"
            assert prop._kind == "Simple"

    @staticmethod
    def test_repr():
        prop = model.KeyProperty("keyp", kind="Simple", repeated=True)
        expected = "KeyProperty('keyp', kind='Simple', repeated=True)"
        assert repr(prop) == expected

    @staticmethod
    @pytest.mark.usefixtures("in_context")
    def test__validate():
        kind = "Simple"
        prop = model.KeyProperty("keyp", kind=kind)
        value = key_module.Key(kind, 182983)
        assert prop._validate(value) is None

    @staticmethod
    @pytest.mark.usefixtures("in_context")
    def test__validate_without_kind():
        prop = model.KeyProperty("keyp")
        value = key_module.Key("Foo", "Bar")
        assert prop._validate(value) is None

    @staticmethod
    def test__validate_non_key():
        prop = model.KeyProperty("keyp")
        with pytest.raises(exceptions.BadValueError):
            prop._validate(None)

    @staticmethod
    @pytest.mark.usefixtures("in_context")
    def test__validate_partial_key():
        prop = model.KeyProperty("keyp")
        value = key_module.Key("Kynd", None)
        with pytest.raises(exceptions.BadValueError):
            prop._validate(value)

    @staticmethod
    @pytest.mark.usefixtures("in_context")
    def test__validate_wrong_kind():
        prop = model.KeyProperty("keyp", kind="Simple")
        value = key_module.Key("Kynd", 184939)
        with pytest.raises(exceptions.BadValueError):
            prop._validate(value)

    @staticmethod
    def test__db_set_value():
        prop = model.KeyProperty("keyp", kind="Simple")
        with pytest.raises(NotImplementedError):
            prop._db_set_value(None, None, None)

    @staticmethod
    def test__db_get_value():
        prop = model.KeyProperty("keyp", kind="Simple")
        with pytest.raises(NotImplementedError):
            prop._db_get_value(None, None)

    @staticmethod
    @pytest.mark.usefixtures("in_context")
    def test__to_base_type():
        prop = model.KeyProperty("keyp")
        value = key_module.Key("Kynd", 123)
        assert prop._to_base_type(value) is value._key

    @staticmethod
    @pytest.mark.usefixtures("in_context")
    def test__to_base_type_wrong_type():
        prop = model.KeyProperty("keyp")
        value = ("Kynd", 123)
        with pytest.raises(TypeError):
            assert prop._to_base_type(value) is value._key

    @staticmethod
    @pytest.mark.usefixtures("in_context")
    def test__from_base_type():
        prop = model.KeyProperty("keyp")
        ds_value = ds_key_module.Key("Kynd", 123, project="testing")
        value = prop._from_base_type(ds_value)
        assert value.kind() == "Kynd"
        assert value.id() == 123


class TestBlobKeyProperty:
    @staticmethod
    def test__validate():
        prop = model.BlobKeyProperty(name="object-gcs")
        value = model.BlobKey(b"abc")
        assert prop._validate(value) is None

    @staticmethod
    def test__validate_invalid():
        prop = model.BlobKeyProperty(name="object-gcs")
        with pytest.raises(exceptions.BadValueError):
            prop._validate(None)

    @staticmethod
    def test__db_set_value():
        prop = model.BlobKeyProperty(name="object-gcs")
        with pytest.raises(NotImplementedError):
            prop._db_set_value(None, None, None)

    @staticmethod
    def test__db_get_value():
        prop = model.BlobKeyProperty(name="object-gcs")
        with pytest.raises(NotImplementedError):
            prop._db_get_value(None, None)


class TestDateTimeProperty:
    @staticmethod
    def test_constructor_defaults():
        prop = model.DateTimeProperty()
        # Check that none of the constructor defaults were used.
        assert prop.__dict__ == {}

    @staticmethod
    def test_constructor_explicit():
        now = datetime.datetime.utcnow()
        prop = model.DateTimeProperty(
            name="dt_val",
            auto_now=True,
            auto_now_add=False,
            tzinfo=timezone(-4),
            indexed=False,
            repeated=False,
            required=True,
            default=now,
            validator=TestProperty._example_validator,
            verbose_name="VALUE FOR READING",
            write_empty_list=False,
        )
        assert prop._name == "dt_val"
        assert prop._auto_now
        assert not prop._auto_now_add
        assert prop._tzinfo == timezone(-4)
        assert not prop._indexed
        assert not prop._repeated
        assert prop._required
        assert prop._default == now
        assert prop._choices is None
        assert prop._validator is TestProperty._example_validator
        assert prop._verbose_name == "VALUE FOR READING"
        assert not prop._write_empty_list

    @staticmethod
    def test_constructor_repeated():
        with pytest.raises(ValueError):
            model.DateTimeProperty(name="dt_val", auto_now=True, repeated=True)
        with pytest.raises(ValueError):
            model.DateTimeProperty(
                name="dt_val", auto_now_add=True, repeated=True
            )

        prop = model.DateTimeProperty(name="dt_val", repeated=True)
        assert prop._repeated

    @staticmethod
    def test__validate():
        prop = model.DateTimeProperty(name="dt_val")
        value = datetime.datetime.utcnow()
        assert prop._validate(value) is None

    @staticmethod
    def test__validate_invalid():
        prop = model.DateTimeProperty(name="dt_val")
        with pytest.raises(exceptions.BadValueError):
            prop._validate(None)

    @staticmethod
    def test__validate_with_tz():
        prop = model.DateTimeProperty(name="dt_val")
        value = datetime.datetime.now(tz=pytz.utc)
        with pytest.raises(exceptions.BadValueError):
            prop._validate(value)

    @staticmethod
    def test__now():
        dt_val = model.DateTimeProperty._now()
        assert isinstance(dt_val, datetime.datetime)

    @staticmethod
    def test__prepare_for_put():
        prop = model.DateTimeProperty(name="dt_val")
        entity = mock.Mock(_values={}, spec=("_values",))

        with mock.patch.object(prop, "_now") as _now:
            prop._prepare_for_put(entity)
        assert entity._values == {}
        _now.assert_not_called()

    @staticmethod
    def test__prepare_for_put_auto_now():
        prop = model.DateTimeProperty(name="dt_val", auto_now=True)
        values1 = {}
        values2 = {prop._name: mock.sentinel.dt}
        for values in (values1, values2):
            entity = mock.Mock(_values=values, spec=("_values",))

            with mock.patch.object(prop, "_now") as _now:
                prop._prepare_for_put(entity)
            assert entity._values == {prop._name: _now.return_value}
            _now.assert_called_once_with()

    @staticmethod
    def test__prepare_for_put_auto_now_add():
        prop = model.DateTimeProperty(name="dt_val", auto_now_add=True)
        values1 = {}
        values2 = {prop._name: mock.sentinel.dt}
        for values in (values1, values2):
            entity = mock.Mock(_values=values.copy(), spec=("_values",))

            with mock.patch.object(prop, "_now") as _now:
                prop._prepare_for_put(entity)
            if values:
                assert entity._values == values
                _now.assert_not_called()
            else:
                assert entity._values != values
                assert entity._values == {prop._name: _now.return_value}
                _now.assert_called_once_with()

    @staticmethod
    def test__db_set_value():
        prop = model.DateTimeProperty(name="dt_val")
        with pytest.raises(NotImplementedError):
            prop._db_set_value(None, None, None)

    @staticmethod
    def test__db_get_value():
        prop = model.DateTimeProperty(name="dt_val")
        with pytest.raises(NotImplementedError):
            prop._db_get_value(None, None)

    @staticmethod
    def test__from_base_type_no_timezone():
        prop = model.DateTimeProperty(name="dt_val")
        value = datetime.datetime.now()
        assert prop._from_base_type(value) is None

    @staticmethod
    def test__from_base_type_timezone():
        prop = model.DateTimeProperty(name="dt_val")
        value = datetime.datetime(2010, 5, 12, tzinfo=pytz.utc)
        assert prop._from_base_type(value) == datetime.datetime(2010, 5, 12)

    @staticmethod
    def test__from_base_type_convert_timezone():
        prop = model.DateTimeProperty(name="dt_val", tzinfo=timezone(-4))
        value = datetime.datetime(2010, 5, 12, tzinfo=pytz.utc)
        assert prop._from_base_type(value) == datetime.datetime(
            2010, 5, 11, 20, tzinfo=timezone(-4)
        )

    @staticmethod
    def test__from_base_type_int():
        prop = model.DateTimeProperty(name="dt_val")
        value = 1273632120000000
        assert prop._from_base_type(value) == datetime.datetime(
            2010, 5, 12, 2, 42
        )

    @staticmethod
    def test__to_base_type_noop():
        prop = model.DateTimeProperty(name="dt_val", tzinfo=timezone(-4))
        value = datetime.datetime(2010, 5, 12)
        assert prop._to_base_type(value) is None

    @staticmethod
    def test__to_base_type_convert_to_utc():
        prop = model.DateTimeProperty(name="dt_val", tzinfo=timezone(-4))
        value = datetime.datetime(2010, 5, 12, tzinfo=timezone(-4))
        assert prop._to_base_type(value) == datetime.datetime(
            2010, 5, 12, 4, tzinfo=pytz.utc
        )


class TestDateProperty:
    @staticmethod
    def test__validate():
        prop = model.DateProperty(name="d_val")
        value = datetime.datetime.utcnow().date()
        assert prop._validate(value) is None

    @staticmethod
    def test__validate_invalid():
        prop = model.DateProperty(name="d_val")
        with pytest.raises(exceptions.BadValueError):
            prop._validate(None)

    @staticmethod
    def test__now():
        d_val = model.DateProperty._now()
        assert isinstance(d_val, datetime.date)

    def test__to_base_type(self):
        prop = model.DateProperty(name="d_val")
        value = datetime.date(2014, 10, 7)
        expected = datetime.datetime(2014, 10, 7)
        assert prop._to_base_type(value) == expected

    def test__to_base_type_invalid(self):
        prop = model.DateProperty(name="d_val")
        with pytest.raises(TypeError):
            prop._to_base_type(None)

    def test__from_base_type(self):
        prop = model.DateProperty(name="d_val")
        value = datetime.datetime(2014, 10, 7)
        expected = datetime.date(2014, 10, 7)
        assert prop._from_base_type(value) == expected


class TestTimeProperty:
    @staticmethod
    def test__validate():
        prop = model.TimeProperty(name="t_val")
        value = datetime.datetime.utcnow().time()
        assert prop._validate(value) is None

    @staticmethod
    def test__validate_invalid():
        prop = model.TimeProperty(name="t_val")
        with pytest.raises(exceptions.BadValueError):
            prop._validate(None)

    @staticmethod
    def test__now():
        t_val = model.TimeProperty._now()
        assert isinstance(t_val, datetime.time)

    def test__to_base_type(self):
        prop = model.TimeProperty(name="t_val")
        value = datetime.time(17, 57, 18, 453529)
        expected = datetime.datetime(1970, 1, 1, 17, 57, 18, 453529)
        assert prop._to_base_type(value) == expected

    def test__to_base_type_invalid(self):
        prop = model.TimeProperty(name="t_val")
        with pytest.raises(TypeError):
            prop._to_base_type(None)

    def test__from_base_type(self):
        prop = model.TimeProperty(name="t_val")
        value = datetime.datetime(1970, 1, 1, 1, 15, 59, 900101)
        expected = datetime.time(1, 15, 59, 900101)
        assert prop._from_base_type(value) == expected


class TestStructuredProperty:
    @staticmethod
    def test_constructor():
        class Mine(model.Model):
            foo = model.StringProperty()

        prop = model.StructuredProperty(Mine)
        assert prop._model_class == Mine

    @staticmethod
    def test_constructor_with_repeated():
        class Mine(model.Model):
            foo = model.StringProperty()

        prop = model.StructuredProperty(Mine, repeated=True)
        assert prop._model_class == Mine

    @staticmethod
    def test_constructor_with_repeated_prop():
        class Mine(model.Model):
            foo = model.StringProperty(repeated=True)

        with pytest.raises(TypeError):
            model.StructuredProperty(Mine, repeated=True)

    @staticmethod
    def test__validate():
        class Mine(model.Model):
            foo = model.StringProperty()

        prop = model.StructuredProperty(Mine)
        instance = Mine()
        assert prop._validate(instance) is None

    @staticmethod
    def test__validate_with_dict():
        class Mine(model.Model):
            foo = model.StringProperty()

        prop = model.StructuredProperty(Mine)
        assert isinstance(prop._validate({}), Mine)

    @staticmethod
    def test__validate_invalid():
        class Mine(model.Model):
            foo = model.StringProperty()

        prop = model.StructuredProperty(Mine)
        with pytest.raises(exceptions.BadValueError):
            prop._validate(None)

    @staticmethod
    def test__get_value():
        class Mine(model.Model):
            foo = model.StringProperty()

        class MineToo(model.Model):
            bar = model.StructuredProperty(Mine)

        mine = Mine()
        minetoo = MineToo()
        minetoo.bar = mine
        assert MineToo.bar._get_value(minetoo) == mine

    @staticmethod
    def test__get_value_unprojected():
        class Mine(model.Model):
            foo = model.StringProperty()

        class MineToo(model.Model):
            bar = model.StructuredProperty(Mine)

        minetoo = MineToo(projection=("saywhat",))
        with pytest.raises(model.UnprojectedPropertyError):
            MineToo.bar._get_value(minetoo)

    @staticmethod
    def test__get_for_dict():
        class Mine(model.Model):
            foo = model.StringProperty()

        class MineToo(model.Model):
            bar = model.StructuredProperty(Mine)

        mine = Mine(foo="Foo")
        minetoo = MineToo()
        minetoo.bar = mine
        assert MineToo.bar._get_for_dict(minetoo) == {"foo": "Foo"}

    @staticmethod
    def test__get_for_dict_repeated():
        class Mine(model.Model):
            foo = model.StringProperty()

        class MineToo(model.Model):
            bar = model.StructuredProperty(Mine, repeated=True)

        mine = Mine(foo="Foo")
        minetoo = MineToo()
        minetoo.bar = [mine, mine]
        assert MineToo.bar._get_for_dict(minetoo) == [
            {"foo": "Foo"},
            {"foo": "Foo"},
        ]

    @staticmethod
    def test__get_for_dict_no_value():
        class Mine(model.Model):
            foo = model.StringProperty()

        class MineToo(model.Model):
            bar = model.StructuredProperty(Mine)

        minetoo = MineToo()
        minetoo.bar = None
        assert MineToo.bar._get_for_dict(minetoo) is None

    @staticmethod
    def test___getattr__():
        class Mine(model.Model):
            foo = model.StringProperty()

        prop = model.StructuredProperty(Mine)
        prop._name = "bar"
        assert isinstance(prop.foo, model.StringProperty)
        assert prop.foo._name == "bar.foo"

    @staticmethod
    def test___getattr___bad_prop():
        class Mine(model.Model):
            foo = model.StringProperty()

        prop = model.StructuredProperty(Mine)
        with pytest.raises(AttributeError):
            prop.baz

    @staticmethod
    def test__comparison_eq():
        class Mine(model.Model):
            foo = model.StringProperty()

        prop = model.StructuredProperty(Mine)
        prop._name = "bar"
        mine = Mine(foo="baz")
        assert prop._comparison("=", mine) == query_module.FilterNode(
            "bar.foo", "=", "baz"
        )

    @staticmethod
    def test__comparison_other():
        class Mine(model.Model):
            foo = model.StringProperty()

        prop = model.StructuredProperty(Mine)
        mine = Mine(foo="baz")
        with pytest.raises(exceptions.BadFilterError):
            prop._comparison(">", mine)

    @staticmethod
    def test__comparison_not_indexed():
        class Mine(model.Model):
            foo = model.StringProperty()

        prop = model.StructuredProperty(Mine, indexed=False)
        mine = Mine(foo="baz")
        with pytest.raises(exceptions.BadFilterError):
            prop._comparison("=", mine)

    @staticmethod
    def test__comparison_value_none():
        class Mine(model.Model):
            foo = model.StringProperty()

        prop = model.StructuredProperty(Mine)
        prop._name = "bar"
        assert prop._comparison("=", None) == query_module.FilterNode(
            "bar", "=", None
        )

    @staticmethod
    def test__comparison_repeated():
        class Mine(model.Model):
            foo = model.StringProperty(repeated=True)
            bar = model.StringProperty()

        prop = model.StructuredProperty(Mine)
        prop._name = "baz"
        mine = Mine(bar="x")
        assert prop._comparison("=", mine) == query_module.FilterNode(
            "baz.bar", "=", "x"
        )

    @staticmethod
    def test__comparison_repeated_no_filters():
        class Mine(model.Model):
            foo = model.StringProperty(repeated=True)

        prop = model.StructuredProperty(Mine)
        prop._name = "bar"
        mine = Mine(foo=[])
        with pytest.raises(exceptions.BadFilterError):
            prop._comparison("=", mine)

    @staticmethod
    def test__comparison_repeated_non_empty():
        class Mine(model.Model):
            foo = model.StringProperty(repeated=True)

        prop = model.StructuredProperty(Mine)
        prop._name = "bar"
        mine = Mine(foo=["baz"])
        with pytest.raises(exceptions.BadFilterError):
            prop._comparison("=", mine)

    @staticmethod
    def test__comparison_repeated_empty():
        class Mine(model.Model):
            foo = model.StringProperty(repeated=True)

        prop = model.StructuredProperty(Mine)
        prop._name = "bar"
        mine = Mine(foo=[])
        with pytest.raises(exceptions.BadFilterError):
            prop._comparison("=", mine)

    @staticmethod
    def test__comparison_multiple():
        class Mine(model.Model):
            foo = model.StringProperty()
            bar = model.StringProperty()

        prop = model.StructuredProperty(Mine)
        prop._name = "baz"
        mine = Mine(foo="x", bar="y")
        comparison = prop._comparison("=", mine)
        compared = query_module.AND(
            query_module.FilterNode("baz.bar", "=", u"y"),
            query_module.FilterNode("baz.foo", "=", u"x"),
        )
        # Python 2 and 3 order nodes differently, sort them and test each one
        # is in both lists.
        assert all(  # pragma: NO BRANCH
            [
                a == b
                for a, b in zip(
                    sorted(comparison._nodes, key=lambda a: a._name),
                    sorted(compared._nodes, key=lambda a: a._name),
                )
            ]
        )

    @staticmethod
    @pytest.mark.usefixtures("in_context")
    def test__comparison_repeated_structured():
        class Mine(model.Model):
            foo = model.StringProperty()
            bar = model.StringProperty()

        prop = model.StructuredProperty(Mine, repeated=True)
        prop._name = "bar"
        mine = Mine(foo="x", bar="y")
        conjunction = prop._comparison("=", mine)
        # Python 2 and 3 order nodes differently, so we sort them before
        # making any comparisons.
        conjunction_nodes = sorted(
            conjunction._nodes, key=lambda a: getattr(a, "_name", "z")
        )
        assert conjunction_nodes[0] == query_module.FilterNode(
            "bar.bar", "=", u"y"
        )
        assert conjunction_nodes[1] == query_module.FilterNode(
            "bar.foo", "=", u"x"
        )
        assert conjunction_nodes[2].predicate.name == "bar"
        assert sorted(conjunction_nodes[2].predicate.match_keys) == [
            "bar",
            "foo",
        ]
        match_values = sorted(
            conjunction_nodes[2].predicate.match_values,
            key=lambda a: a.string_value,
        )
        assert match_values[0].string_value == "x"
        assert match_values[1].string_value == "y"

    @staticmethod
    @pytest.mark.usefixtures("in_context")
    def test_IN():
        class Mine(model.Model):
            foo = model.StringProperty()

        prop = model.StructuredProperty(Mine)
        prop._name = "baz"
        mine = Mine(foo="x")
        minetoo = Mine(foo="y")
        assert prop.IN([mine, minetoo]) == query_module.OR(
            query_module.FilterNode("baz.foo", "=", "x"),
            query_module.FilterNode("baz.foo", "=", "y"),
        )

    @staticmethod
    def test_IN_no_value():
        class Mine(model.Model):
            foo = model.StringProperty()

        prop = model.StructuredProperty(Mine)
        prop._name = "baz"
        assert prop.IN([]) == query_module.FalseNode()

    @staticmethod
    def test_IN_bad_value():
        class Mine(model.Model):
            foo = model.StringProperty()

        prop = model.StructuredProperty(Mine)
        prop._name = "baz"
        with pytest.raises(exceptions.BadArgumentError):
            prop.IN(None)

    @staticmethod
    def test__has_value():
        class Mine(model.Model):
            foo = model.StringProperty()

        class MineToo(model.Model):
            bar = model.StructuredProperty(Mine)

        mine = Mine(foo="Foo")
        minetoo = MineToo(bar=mine)
        assert MineToo.bar._has_value(minetoo) is True

    @staticmethod
    def test__has_value_with_rest():
        class Mine(model.Model):
            foo = model.StringProperty()

        class MineToo(model.Model):
            bar = model.StructuredProperty(Mine)

        mine = Mine(foo="Foo")
        minetoo = MineToo(bar=mine)
        assert MineToo.bar._has_value(minetoo, rest=["foo"]) is True

    @staticmethod
    def test__has_value_with_rest_subent_none():
        class Mine(model.Model):
            foo = model.StringProperty()

        class MineToo(model.Model):
            bar = model.StructuredProperty(Mine)

        minetoo = MineToo(bar=None)
        assert MineToo.bar._has_value(minetoo, rest=["foo"]) is True

    @staticmethod
    def test__has_value_with_rest_repeated_one():
        class Mine(model.Model):
            foo = model.StringProperty()

        class MineToo(model.Model):
            bar = model.StructuredProperty(Mine, repeated=True)

        mine = Mine(foo="x")
        minetoo = MineToo(bar=[mine])
        assert MineToo.bar._has_value(minetoo, rest=["foo"]) is True

    @staticmethod
    def test__has_value_with_rest_repeated_two():
        class Mine(model.Model):
            foo = model.StringProperty()

        class MineToo(model.Model):
            bar = model.StructuredProperty(Mine, repeated=True)

        mine = Mine(foo="x")
        mine2 = Mine(foo="y")
        minetoo = MineToo(bar=[mine, mine2])
        with pytest.raises(RuntimeError):
            MineToo.bar._has_value(minetoo, rest=["foo"])

    @staticmethod
    @pytest.mark.usefixtures("in_context")
    def test__has_value_with_rest_subprop_none():
        class Mine(model.Model):
            foo = model.StringProperty()

        class MineToo(model.Model):
            bar = model.StructuredProperty(Mine)

        mine = Mine(foo="Foo")
        minetoo = MineToo(bar=mine)
        assert MineToo.bar._has_value(minetoo, rest=[None]) is False

    @staticmethod
    def test__check_property():
        class Mine(model.Model):
            foo = model.StringProperty()

        class MineToo(model.Model):
            bar = model.StructuredProperty(Mine)

        assert MineToo.bar._check_property("foo") is None

    @staticmethod
    def test__check_property_with_sub():
        class Mine(model.Model):
            foo = model.StringProperty()

        class MineToo(model.Model):
            bar = model.StructuredProperty(Mine)

        class MineThree(model.Model):
            baz = model.StructuredProperty(MineToo)

        assert MineThree.baz._check_property("bar.foo") is None

    @staticmethod
    def test__check_property_invalid():
        class Mine(model.Model):
            foo = model.StringProperty()

        class MineToo(model.Model):
            bar = model.StructuredProperty(Mine)

        with pytest.raises(model.InvalidPropertyError):
            MineToo.bar._check_property("baz")

    @staticmethod
    def test__check_property_no_rest():
        class Mine(model.Model):
            foo = model.StringProperty()

        class MineToo(model.Model):
            bar = model.StructuredProperty(Mine)

        with pytest.raises(model.InvalidPropertyError):
            MineToo.bar._check_property()

    @staticmethod
    def test__get_value_size():
        class Mine(model.Model):
            foo = model.StringProperty()

        class MineToo(model.Model):
            bar = model.StructuredProperty(Mine)

        mine = Mine(foo="Foo")
        minetoo = MineToo(bar=mine)
        assert MineToo.bar._get_value_size(minetoo) == 1

    @staticmethod
    def test__get_value_size_list():
        class Mine(model.Model):
            foo = model.StringProperty()

        class MineToo(model.Model):
            bar = model.StructuredProperty(Mine, repeated=True)

        mine = Mine(foo="Foo")
        minetoo = MineToo(bar=[mine])
        assert MineToo.bar._get_value_size(minetoo) == 1

    @staticmethod
    def test__get_value_size_none():
        class Mine(model.Model):
            foo = model.StringProperty()

        class MineToo(model.Model):
            bar = model.StructuredProperty(Mine)

        minetoo = MineToo(bar=None)
        assert MineToo.bar._get_value_size(minetoo) == 0

    @staticmethod
    @pytest.mark.usefixtures("in_context")
    def test__to_base_type():
        class Mine(model.Model):
            foo = model.StringProperty()

        class MineToo(model.Model):
            bar = model.StructuredProperty(Mine)

        minetoo = MineToo(bar=Mine(foo="bar"))
        ds_bar = MineToo.bar._to_base_type(minetoo.bar)
        assert isinstance(ds_bar, entity_module.Entity)
        assert ds_bar["foo"] == "bar"
        assert ds_bar.key is None

    @staticmethod
    @pytest.mark.usefixtures("in_context")
    def test__to_base_type_bad_value():
        class Mine(model.Model):
            foo = model.StringProperty()

        class MineToo(model.Model):
            bar = model.StructuredProperty(Mine)

        with pytest.raises(TypeError):
            MineToo.bar._to_base_type("badvalue")

    def test__from_base_type(self):
        class Simple(model.Model):
            pass

        prop = model.StructuredProperty(Simple, name="ent")
        entity = entity_module.Entity()
        expected = Simple()
        assert prop._from_base_type(entity) == expected

    def test__from_base_type_noop(self):
        class Simple(model.Model):
            pass

        prop = model.StructuredProperty(Simple, name="ent")
        value = object()
        assert prop._from_base_type(value) is value

    @staticmethod
    @pytest.mark.usefixtures("in_context")
    def test__to_datastore_non_legacy():
        class SubKind(model.Model):
            bar = model.Property()

        class SomeKind(model.Model):
            foo = model.StructuredProperty(SubKind)

        entity = SomeKind(foo=SubKind(bar="baz"))
        data = {}
        assert SomeKind.foo._to_datastore(entity, data) == ("foo",)
        assert len(data) == 1
        assert dict(data["foo"]) == {"bar": "baz"}

    @staticmethod
    def test__to_datastore_legacy(in_context):
        class SubKind(model.Model):
            bar = model.Property()

        class SomeKind(model.Model):
            foo = model.StructuredProperty(SubKind)

        with in_context.new(legacy_data=True).use():
            entity = SomeKind(foo=SubKind(bar="baz"))
            data = {}
            assert SomeKind.foo._to_datastore(entity, data) == {"foo.bar"}
            assert data == {"foo.bar": "baz"}

    @staticmethod
    def test__to_datastore_legacy_subentity_is_None(in_context):
        class SubKind(model.Model):
            bar = model.Property()

        class SomeKind(model.Model):
            foo = model.StructuredProperty(SubKind)

        with in_context.new(legacy_data=True).use():
            entity = SomeKind()
            data = {}
            assert SomeKind.foo._to_datastore(entity, data) == {"foo"}
            assert data == {"foo": None}

    @staticmethod
    def test__to_datastore_legacy_subentity_is_unindexed(in_context):
        class SubKind(model.Model):
            bar = model.BlobProperty(indexed=False)

        class SomeKind(model.Model):
            foo = model.StructuredProperty(SubKind)

        with in_context.new(legacy_data=True).use():
            entity = SomeKind(foo=SubKind())
            data = {"_exclude_from_indexes": []}
            assert SomeKind.foo._to_datastore(entity, data) == {"foo.bar"}
            assert data.pop("_exclude_from_indexes") == ["foo.bar"]
            assert data == {"foo.bar": None}

    @staticmethod
    def test__to_datastore_legacy_repeated(in_context):
        class SubKind(model.Model):
            bar = model.Property()

        class SomeKind(model.Model):
            foo = model.StructuredProperty(SubKind, repeated=True)

        with in_context.new(legacy_data=True).use():
            entity = SomeKind(foo=[SubKind(bar="baz"), SubKind(bar="boz")])
            data = {}
            assert SomeKind.foo._to_datastore(entity, data) == {"foo.bar"}
            assert data == {"foo.bar": ["baz", "boz"]}

    @staticmethod
    def test__prepare_for_put():
        class SubKind(model.Model):
            bar = model.Property()

        class SomeKind(model.Model):
            foo = model.StructuredProperty(SubKind)

        entity = SomeKind(foo=SubKind())
        entity.foo._prepare_for_put = mock.Mock()
        SomeKind.foo._prepare_for_put(entity)
        entity.foo._prepare_for_put.assert_called_once_with()

    @staticmethod
    def test__prepare_for_put_repeated():
        class SubKind(model.Model):
            bar = model.Property()

        class SomeKind(model.Model):
            foo = model.StructuredProperty(SubKind, repeated=True)

        entity = SomeKind(foo=[SubKind(), SubKind()])
        entity.foo[0]._prepare_for_put = mock.Mock()
        entity.foo[1]._prepare_for_put = mock.Mock()
        SomeKind.foo._prepare_for_put(entity)
        entity.foo[0]._prepare_for_put.assert_called_once_with()
        entity.foo[1]._prepare_for_put.assert_called_once_with()

    @staticmethod
    def test__prepare_for_put_repeated_None():
        class SubKind(model.Model):
            bar = model.Property()

        class SomeKind(model.Model):
            foo = model.StructuredProperty(SubKind)

        entity = SomeKind()
        SomeKind.foo._prepare_for_put(entity)  # noop


class TestLocalStructuredProperty:
    @staticmethod
    def test_constructor_indexed():
        class Simple(model.Model):
            pass

        with pytest.raises(NotImplementedError):
            model.LocalStructuredProperty(Simple, name="ent", indexed=True)

    @staticmethod
    def test__validate():
        class Simple(model.Model):
            pass

        prop = model.LocalStructuredProperty(Simple, name="ent")
        value = Simple()
        assert prop._validate(value) is None

    @staticmethod
    def test__validate_invalid():
        class Simple(model.Model):
            pass

        class NotSimple(model.Model):
            pass

        prop = model.LocalStructuredProperty(Simple, name="ent")
        with pytest.raises(exceptions.BadValueError):
            prop._validate(NotSimple())

    @staticmethod
    def test__validate_dict():
        class Simple(model.Model):
            pass

        prop = model.LocalStructuredProperty(Simple, name="ent")
        value = {}
        assert isinstance(prop._validate(value), Simple)

    @staticmethod
    def test__validate_dict_invalid():
        class Simple(model.Model):
            pass

        prop = model.LocalStructuredProperty(Simple, name="ent")
        with pytest.raises(exceptions.BadValueError):
            prop._validate({"key": "value"})

    @pytest.mark.usefixtures("in_context")
    def test__to_base_type(self):
        class Simple(model.Model):
            pass

        prop = model.LocalStructuredProperty(Simple, name="ent")
        value = Simple()
        entity = entity_module.Entity()
        pb = helpers.entity_to_protobuf(entity)
        expected = pb.SerializePartialToString()
        assert prop._to_base_type(value) == expected

    @pytest.mark.usefixtures("in_context")
    def test__to_base_type_invalid(self):
        class Simple(model.Model):
            pass

        class NotSimple(model.Model):
            pass

        prop = model.LocalStructuredProperty(Simple, name="ent")
        with pytest.raises(TypeError):
            prop._to_base_type(NotSimple())

    def test__from_base_type(self):
        class Simple(model.Model):
            pass

        prop = model.LocalStructuredProperty(Simple, name="ent")
        entity = entity_module.Entity()
        expected = Simple()
        assert prop._from_base_type(entity) == expected

    def test__from_base_type_bytes(self):
        class Simple(model.Model):
            pass

        prop = model.LocalStructuredProperty(Simple, name="ent")
        pb = helpers.entity_to_protobuf(entity_module.Entity())
        value = pb.SerializePartialToString()
        expected = Simple()
        assert prop._from_base_type(value) == expected

    def test__from_base_type_keep_keys(self):
        class Simple(model.Model):
            pass

        prop = model.LocalStructuredProperty(Simple, name="ent")
        entity = entity_module.Entity()
        entity.key = "key"
        expected = Simple()
        assert prop._from_base_type(entity) == expected

    @staticmethod
    def test__prepare_for_put():
        class SubKind(model.Model):
            bar = model.Property()

        class SomeKind(model.Model):
            foo = model.LocalStructuredProperty(SubKind)

        entity = SomeKind(foo=SubKind())
        entity.foo._prepare_for_put = mock.Mock()
        SomeKind.foo._prepare_for_put(entity)
        entity.foo._prepare_for_put.assert_called_once_with()

    @staticmethod
    def test__prepare_for_put_repeated():
        class SubKind(model.Model):
            bar = model.Property()

        class SomeKind(model.Model):
            foo = model.LocalStructuredProperty(SubKind, repeated=True)

        entity = SomeKind(foo=[SubKind(), SubKind()])
        entity.foo[0]._prepare_for_put = mock.Mock()
        entity.foo[1]._prepare_for_put = mock.Mock()
        SomeKind.foo._prepare_for_put(entity)
        entity.foo[0]._prepare_for_put.assert_called_once_with()
        entity.foo[1]._prepare_for_put.assert_called_once_with()

    @staticmethod
    def test__prepare_for_put_repeated_None():
        class SubKind(model.Model):
            bar = model.Property()

        class SomeKind(model.Model):
            foo = model.LocalStructuredProperty(SubKind)

        entity = SomeKind()
        SomeKind.foo._prepare_for_put(entity)  # noop

    @staticmethod
    @pytest.mark.usefixtures("in_context")
    def test_repeated_local_structured_property():
        class SubKind(model.Model):
            bar = model.Property()

        class SomeKind(model.Model):
            foo = model.LocalStructuredProperty(
                SubKind, repeated=True, indexed=False
            )

        entity = SomeKind(foo=[SubKind(bar="baz")])
        data = {"_exclude_from_indexes": []}
        protobuf = model._entity_to_protobuf(entity.foo[0], set_key=False)
        protobuf = protobuf.SerializePartialToString()
        assert SomeKind.foo._to_datastore(entity, data, repeated=True) == (
            "foo",
        )
        assert data.pop("_exclude_from_indexes") == ["foo"]
        assert data == {"foo": [[protobuf]]}

    @staticmethod
    def test_legacy_repeated_local_structured_property(in_context):
        class SubKind(model.Model):
            bar = model.Property()

        class SomeKind(model.Model):
            foo = model.LocalStructuredProperty(
                SubKind, repeated=True, indexed=False
            )

        with in_context.new(legacy_data=True).use():
            entity = SomeKind(foo=[SubKind(bar="baz")])
            data = {"_exclude_from_indexes": []}
            ds_entity = model._entity_to_ds_entity(
                entity.foo[0], set_key=False
            )
            assert SomeKind.foo._to_datastore(entity, data, repeated=True) == (
                "foo",
            )
            assert data.pop("_exclude_from_indexes") == ["foo"]
            assert data == {"foo": [ds_entity]}

    @staticmethod
    def test_legacy_non_repeated_local_structured_property(in_context):
        class SubKind(model.Model):
            bar = model.Property()

        class SomeKind(model.Model):
            foo = model.LocalStructuredProperty(SubKind)

        with in_context.new(legacy_data=True).use():
            entity = SomeKind(foo=SubKind(bar="baz"))
            data = {"_exclude_from_indexes": []}
            assert SomeKind.foo._to_datastore(entity, data) == ("foo",)
            assert data.pop("_exclude_from_indexes") == ["foo"]
            ds_entity = model._entity_to_ds_entity(entity.foo, set_key=False)
            assert data == {"foo": ds_entity}

    @staticmethod
    def test_legacy_repeated_compressed_local_structured_property():
        class SubKind(model.Model):
            bar = model.TextProperty()

        prop = model.LocalStructuredProperty(
            SubKind, repeated=True, compressed=True
        )
        entity = SubKind(bar="baz")
        ds_entity = model._entity_to_ds_entity(entity, set_key=False)
        assert prop._call_from_base_type(ds_entity) == entity

    @staticmethod
<<<<<<< HEAD
    def test__get_for_dict():
        class Mine(model.Model):
            foo = model.StringProperty()

        class MineToo(model.Model):
            bar = model.LocalStructuredProperty(Mine)

        mine = Mine(foo="Foo")
        minetoo = MineToo()
        minetoo.bar = mine
        assert MineToo.bar._get_for_dict(minetoo) == {"foo": "Foo"}

    @staticmethod
    def test__get_for_dict_repeated():
        class Mine(model.Model):
            foo = model.StringProperty()

        class MineToo(model.Model):
            bar = model.LocalStructuredProperty(Mine, repeated=True)

        mine = Mine(foo="Foo")
        minetoo = MineToo()
        minetoo.bar = [mine, mine]
        assert MineToo.bar._get_for_dict(minetoo) == [
            {"foo": "Foo"},
            {"foo": "Foo"},
        ]

    @staticmethod
    def test__get_for_dict_no_value():
        class Mine(model.Model):
            foo = model.StringProperty()

        class MineToo(model.Model):
            bar = model.LocalStructuredProperty(Mine)

        minetoo = MineToo()
        minetoo.bar = None
        assert MineToo.bar._get_for_dict(minetoo) is None
=======
    def test_legacy_optional_local_structured_property(in_context):
        class SubKind(model.Model):
            foo = model.Property()

        class ContainerB(model.Model):
            child_b = model.LocalStructuredProperty(SubKind)

        class ContainerA(model.Model):
            child_a = model.LocalStructuredProperty(ContainerB)

        with in_context.new(legacy_data=True).use():
            entity = ContainerA(child_a=ContainerB())
            data = {"_exclude_from_indexes": []}
            assert ContainerA.child_a._to_datastore(entity, data) == (
                "child_a",
            )
            assert data.pop("_exclude_from_indexes") == ["child_a"]
            assert data["child_a"]["child_b"] is None
>>>>>>> 0c549c89


class TestGenericProperty:
    @staticmethod
    def test_constructor():
        prop = model.GenericProperty(name="generic")
        assert prop._name == "generic"

    @staticmethod
    def test_constructor_compressed():
        prop = model.GenericProperty(name="generic", compressed=True)
        assert prop._compressed is True

    @staticmethod
    def test_constructor_compressed_and_indexed():
        with pytest.raises(NotImplementedError):
            model.GenericProperty(
                name="generic", compressed=True, indexed=True
            )

    @staticmethod
    def test__db_get_value():
        prop = model.GenericProperty()

        with pytest.raises(exceptions.NoLongerImplementedError):
            prop._db_get_value(None, None)

    @staticmethod
    def test__db_set_value():
        prop = model.GenericProperty()

        with pytest.raises(exceptions.NoLongerImplementedError):
            prop._db_set_value(None, None, None)

    @staticmethod
    def test__to_base_type():
        prop = model.GenericProperty(name="generic", compressed=True)
        value = b"abc" * 10
        converted = prop._to_base_type(value)

        assert isinstance(converted, model._CompressedValue)
        assert converted.z_val == zlib.compress(value)

    @staticmethod
    def test__to_base_type_no_convert():
        prop = model.GenericProperty(name="generic")
        value = b"abc" * 10
        converted = prop._to_base_type(value)
        assert converted is None

    @staticmethod
    def test__from_base_type():
        prop = model.GenericProperty(name="generic")
        original = b"abc" * 10
        z_val = zlib.compress(original)
        value = model._CompressedValue(z_val)
        converted = prop._from_base_type(value)

        assert converted == original

    @staticmethod
    def test__from_base_type_no_convert():
        prop = model.GenericProperty(name="generic")
        converted = prop._from_base_type(b"abc")
        assert converted is None

    @staticmethod
    def test__validate():
        prop = model.GenericProperty(name="generic", indexed=False)
        assert prop._validate(b"abc") is None

    @staticmethod
    def test__validate_indexed():
        prop = model.GenericProperty(name="generic", indexed=True)
        assert prop._validate(42) is None

    @staticmethod
    def test__validate_indexed_bytes():
        prop = model.GenericProperty(name="generic", indexed=True)
        assert prop._validate(b"abc") is None

    @staticmethod
    def test__validate_indexed_unicode():
        prop = model.GenericProperty(name="generic", indexed=True)
        assert prop._validate(u"abc") is None

    @staticmethod
    def test__validate_indexed_bad_length():
        prop = model.GenericProperty(name="generic", indexed=True)
        with pytest.raises(exceptions.BadValueError):
            prop._validate(b"ab" * model._MAX_STRING_LENGTH)


class TestComputedProperty:
    @staticmethod
    def test_constructor():
        def lower_name(self):
            return self.lower()  # pragma: NO COVER

        prop = model.ComputedProperty(lower_name)
        assert prop._func == lower_name

    @staticmethod
    def test_repr():
        """Regression test for #256

        https://github.com/googleapis/python-ndb/issues/256
        """

        def lower_name(self):
            return self.lower()  # pragma: NO COVER

        prop = model.ComputedProperty(lower_name)
        assert "lower_name" in repr(prop)

    @staticmethod
    def test__set_value():
        prop = model.ComputedProperty(lambda self: self)  # pragma: NO COVER
        with pytest.raises(model.ComputedPropertyError):
            prop._set_value(None, None)

    @staticmethod
    def test__delete_value():
        prop = model.ComputedProperty(lambda self: self)  # pragma: NO COVER
        with pytest.raises(model.ComputedPropertyError):
            prop._delete_value(None)

    @staticmethod
    def test__get_value():
        prop = model.ComputedProperty(lambda self: 42)
        entity = mock.Mock(_projection=None, _values={}, spec=("_projection"))
        assert prop._get_value(entity) == 42

    @staticmethod
    def test__get_value_with_projection():
        prop = model.ComputedProperty(
            lambda self: 42, name="computed"
        )  # pragma: NO COVER
        entity = mock.Mock(
            _projection=["computed"],
            _values={"computed": 84},
            spec=("_projection", "_values"),
        )
        assert prop._get_value(entity) == 84

    @staticmethod
    def test__get_value_empty_projection():
        prop = model.ComputedProperty(lambda self: 42)
        entity = mock.Mock(_projection=None, _values={}, spec=("_projection"))
        prop._prepare_for_put(entity)
        assert entity._values == {prop._name: 42}


class TestMetaModel:
    @staticmethod
    def test___repr__():
        expected = "Model<>"
        assert repr(model.Model) == expected

    @staticmethod
    def test___repr__extended():
        class Mine(model.Model):
            first = model.IntegerProperty()
            second = model.StringProperty()

        expected = (
            "Mine<first=IntegerProperty('first'), "
            "second=StringProperty('second')>"
        )
        assert repr(Mine) == expected

    @staticmethod
    def test_bad_kind():
        with pytest.raises(model.KindError):

            class Mine(model.Model):
                @classmethod
                def _get_kind(cls):
                    return 525600

    @staticmethod
    def test_invalid_property_name():
        with pytest.raises(TypeError):

            class Mine(model.Model):
                _foo = model.StringProperty()

    @staticmethod
    def test_repeated_property():
        class Mine(model.Model):
            foo = model.StringProperty(repeated=True)

        assert Mine._has_repeated

    @staticmethod
    def test_non_property_attribute():
        model_attr = mock.Mock(spec=model.ModelAttribute)

        class Mine(model.Model):
            baz = model_attr

        model_attr._fix_up.assert_called_once_with(Mine, "baz")


class TestModel:
    @staticmethod
    def test_constructor_defaults():
        entity = model.Model()
        assert entity.__dict__ == {"_values": {}}

    @staticmethod
    @pytest.mark.usefixtures("in_context")
    def test_constructor_key():
        key = key_module.Key("Foo", "bar")
        entity = model.Model(key=key)
        assert entity.__dict__ == {"_values": {}, "_entity_key": key}

        entity = model.Model(_key=key)
        assert entity.__dict__ == {"_values": {}, "_entity_key": key}

    @staticmethod
    @pytest.mark.usefixtures("in_context")
    def test_constructor_key_parts():
        entity = model.Model(id=124)
        key = key_module.Key("Model", 124)
        assert entity.__dict__ == {"_values": {}, "_entity_key": key}

    @staticmethod
    @pytest.mark.usefixtures("in_context")
    def test_constructor_app():
        entity = model.Model(app="thisproject")
        key = key_module.Key("Model", None, project="thisproject")
        assert entity.__dict__ == {"_values": {}, "_entity_key": key}

    @staticmethod
    @pytest.mark.usefixtures("in_context")
    def test_constructor_project():
        entity = model.Model(project="thisproject")
        key = key_module.Key("Model", None, project="thisproject")
        assert entity.__dict__ == {"_values": {}, "_entity_key": key}

    @staticmethod
    @pytest.mark.usefixtures("in_context")
    def test_constructor_app_and_project():
        with pytest.raises(exceptions.BadArgumentError):
            model.Model(app="foo", project="bar")

    @staticmethod
    @pytest.mark.usefixtures("in_context")
    def test_constructor_key_and_key_parts():
        key = key_module.Key("Foo", "bar")
        with pytest.raises(exceptions.BadArgumentError):
            model.Model(key=key, id=124)

    @staticmethod
    def test_constructor_user_property_collision():
        class SecretMap(model.Model):
            key = model.IntegerProperty()

        entity = SecretMap(key=1001)
        assert entity.__dict__ == {"_values": {"key": 1001}}

    @staticmethod
    def test_constructor_with_projection():
        class Book(model.Model):
            pages = model.IntegerProperty()
            author = model.StringProperty()
            publisher = model.StringProperty()

        entity = Book(
            pages=287, author="Tim Robert", projection=("pages", "author")
        )
        assert entity.__dict__ == {
            "_values": {"pages": 287, "author": "Tim Robert"},
            "_projection": ("pages", "author"),
        }

    @staticmethod
    def test_constructor_with_structured_property_projection():
        class Author(model.Model):
            first_name = model.StringProperty()
            last_name = model.StringProperty()

        class Book(model.Model):
            pages = model.IntegerProperty()
            author = model.StructuredProperty(Author)
            publisher = model.StringProperty()

        entity = Book(
            pages=287,
            author=Author(first_name="Tim", last_name="Robert"),
            projection=("author.first_name", "author.last_name"),
        )
        assert entity._projection == ("author.first_name", "author.last_name")
        assert entity.author._projection == ("first_name", "last_name")

    @staticmethod
    def test_constructor_with_repeated_structured_property_projection():
        class Author(model.Model):
            first_name = model.StringProperty()
            last_name = model.StringProperty()

        class Book(model.Model):
            pages = model.IntegerProperty()
            authors = model.StructuredProperty(Author, repeated=True)
            publisher = model.StringProperty()

        entity = Book(
            pages=287,
            authors=[
                Author(first_name="Tim", last_name="Robert"),
                Author(first_name="Jim", last_name="Bobert"),
            ],
            projection=("authors.first_name", "authors.last_name"),
        )
        assert entity._projection == (
            "authors.first_name",
            "authors.last_name",
        )
        assert entity.authors[0]._projection == ("first_name", "last_name")

    @staticmethod
    def test_constructor_non_existent_property():
        with pytest.raises(AttributeError):
            model.Model(pages=287)

    @staticmethod
    def test_constructor_non_property():
        class TimeTravelVehicle(model.Model):
            speed = 88

        with pytest.raises(TypeError):
            TimeTravelVehicle(speed=28)

    @staticmethod
    def test_repr():
        ManyFields = ManyFieldsFactory()
        entity = ManyFields(self=909, id="hi", key=[88.5, 0.0], value=None)
        expected = "ManyFields(id='hi', key=[88.5, 0.0], self=909, value=None)"
        assert repr(entity) == expected

    @staticmethod
    def test_repr_with_projection():
        ManyFields = ManyFieldsFactory()
        entity = ManyFields(
            self=909,
            id="hi",
            key=[88.5, 0.0],
            value=None,
            projection=("self", "id"),
        )
        expected = (
            "ManyFields(id='hi', key=[88.5, 0.0], self=909, value=None, "
            "_projection=('self', 'id'))"
        )
        assert repr(entity) == expected

    @staticmethod
    @pytest.mark.usefixtures("in_context")
    def test_repr_with_property_named_key():
        ManyFields = ManyFieldsFactory()
        entity = ManyFields(
            self=909, id="hi", key=[88.5, 0.0], value=None, _id=78
        )
        expected = (
            "ManyFields(_key=Key('ManyFields', 78), id='hi', key=[88.5, 0.0], "
            "self=909, value=None)"
        )
        assert repr(entity) == expected

    @staticmethod
    @pytest.mark.usefixtures("in_context")
    def test_repr_with_property_named_key_not_set():
        ManyFields = ManyFieldsFactory()
        entity = ManyFields(self=909, id="hi", value=None, _id=78)
        expected = (
            "ManyFields(_key=Key('ManyFields', 78), id='hi', "
            "self=909, value=None)"
        )
        assert repr(entity) == expected

    @staticmethod
    @pytest.mark.usefixtures("in_context")
    def test_repr_no_property_named_key():
        class NoKeyCollision(model.Model):
            word = model.StringProperty()

        entity = NoKeyCollision(word="one", id=801)
        expected = "NoKeyCollision(key=Key('NoKeyCollision', 801), word='one')"
        assert repr(entity) == expected

    @staticmethod
    def test__get_kind():
        assert model.Model._get_kind() == "Model"

        class Simple(model.Model):
            pass

        assert Simple._get_kind() == "Simple"

    @staticmethod
    def test__class_name():
        assert model.Model._class_name() == "Model"

        class Simple(model.Model):
            pass

        assert Simple._class_name() == "Simple"

    @staticmethod
    def test__default_filters():
        assert model.Model._default_filters() == ()

        class Simple(model.Model):
            pass

        assert Simple._default_filters() == ()

    @staticmethod
    @pytest.mark.usefixtures("in_context")
    def test___hash__():
        ManyFields = ManyFieldsFactory()
        entity = ManyFields(self=909, id="hi", value=None, _id=78)
        with pytest.raises(TypeError):
            hash(entity)

    @staticmethod
    @pytest.mark.usefixtures("in_context")
    def test___eq__wrong_type():
        class Simple(model.Model):
            pass

        ManyFields = ManyFieldsFactory()
        entity1 = ManyFields(self=909, id="hi", value=None, _id=78)
        entity2 = Simple()
        assert not entity1 == entity2

    @staticmethod
    @pytest.mark.usefixtures("in_context")
    def test___eq__wrong_key():
        ManyFields = ManyFieldsFactory()
        entity1 = ManyFields(_id=78)
        entity2 = ManyFields(_id="seventy-eight")
        assert not entity1 == entity2

    @staticmethod
    def test___eq__wrong_projection():
        ManyFields = ManyFieldsFactory()
        entity1 = ManyFields(self=90, projection=("self",))
        entity2 = ManyFields(
            value="a", unused=0.0, projection=("value", "unused")
        )
        assert not entity1 == entity2

    @staticmethod
    @pytest.mark.usefixtures("in_context")
    def test___eq__same_type_same_key():
        ManyFields = ManyFieldsFactory()
        entity1 = ManyFields(self=909, id="hi", _id=78)
        entity2 = ManyFields(self=909, id="bye", _id=78)
        assert entity1 == entity1
        assert not entity1 == entity2

    @staticmethod
    def test___eq__same_type_same_key_same_projection():
        ManyFields = ManyFieldsFactory()
        entity1 = ManyFields(self=-9, id="hi", projection=("self", "id"))
        entity2 = ManyFields(self=-9, id="bye", projection=("self", "id"))
        assert entity1 == entity1
        assert not entity1 == entity2

    @staticmethod
    def test__eq__expando_w_different_number_of_properties():
        class SomeKind(model.Expando):
            foo = model.IntegerProperty()

        entity1 = SomeKind(foo=1)
        entity2 = SomeKind(foo=1, bar=2)

        assert not entity1 == entity2

    @staticmethod
    def test__eq__expando_w_different_properties():
        class SomeKind(model.Expando):
            foo = model.IntegerProperty()

        entity1 = SomeKind(foo=1, bar=2)
        entity2 = SomeKind(foo=1, baz=3)

        assert not entity1 == entity2

    @staticmethod
    def test__eq__expando():
        class SomeKind(model.Expando):
            foo = model.IntegerProperty()

        entity1 = SomeKind(foo=1, bar=2)
        entity2 = SomeKind(foo=1, bar=2)

        assert entity1 == entity2

    @staticmethod
    def test__eq__structured_property():
        class OtherKind(model.Model):
            bar = model.IntegerProperty()

        class SomeKind(model.Model):
            foo = model.StructuredProperty(OtherKind)
            hi = model.StringProperty()

        entity1 = SomeKind(hi="mom", foo=OtherKind(bar=42))
        entity2 = SomeKind(hi="mom", foo=OtherKind(bar=42))

        assert entity1 == entity2

    @staticmethod
    def test__eq__structured_property_differs():
        class OtherKind(model.Model):
            bar = model.IntegerProperty()

        class SomeKind(model.Model):
            foo = model.StructuredProperty(OtherKind)
            hi = model.StringProperty()

        entity1 = SomeKind(hi="mom", foo=OtherKind(bar=42))
        entity2 = SomeKind(hi="mom", foo=OtherKind(bar=43))

        assert not entity1 == entity2

    @staticmethod
    def test__eq__repeated_structured_property():
        class OtherKind(model.Model):
            bar = model.IntegerProperty()

        class SomeKind(model.Model):
            foo = model.StructuredProperty(OtherKind, repeated=True)
            hi = model.StringProperty()

        entity1 = SomeKind(hi="mom", foo=[OtherKind(bar=42)])
        entity2 = SomeKind(hi="mom", foo=[OtherKind(bar=42)])

        assert entity1 == entity2

    @staticmethod
    def test__eq__repeated_structured_property_differs():
        class OtherKind(model.Model):
            bar = model.IntegerProperty()

        class SomeKind(model.Model):
            foo = model.StructuredProperty(OtherKind, repeated=True)
            hi = model.StringProperty()

        entity1 = SomeKind(hi="mom", foo=[OtherKind(bar=42)])
        entity2 = SomeKind(
            hi="mom", foo=[OtherKind(bar=42), OtherKind(bar=43)]
        )

        assert not entity1 == entity2

    @staticmethod
    def test___ne__():
        class Simple(model.Model):
            pass

        ManyFields = ManyFieldsFactory()
        entity1 = ManyFields(self=-9, id="hi")
        entity2 = Simple()
        entity3 = ManyFields(self=-9, id="bye")
        entity4 = ManyFields(self=-9, id="bye", projection=("self", "id"))
        entity5 = None
        entity6 = ManyFields(self=-9, id="hi")
        assert not entity1 != entity1
        assert entity1 != entity2
        assert entity1 != entity3
        assert entity1 != entity4
        assert entity1 != entity5
        assert not entity1 != entity6

    @staticmethod
    def test___lt__():
        ManyFields = ManyFieldsFactory()
        entity = ManyFields(self=-9, id="hi")
        with pytest.raises(TypeError):
            entity < entity

    @staticmethod
    def test___le__():
        ManyFields = ManyFieldsFactory()
        entity = ManyFields(self=-9, id="hi")
        with pytest.raises(TypeError):
            entity <= entity

    @staticmethod
    def test___gt__():
        ManyFields = ManyFieldsFactory()
        entity = ManyFields(self=-9, id="hi")
        with pytest.raises(TypeError):
            entity > entity

    @staticmethod
    def test___ge__():
        ManyFields = ManyFieldsFactory()
        entity = ManyFields(self=-9, id="hi")
        with pytest.raises(TypeError):
            entity >= entity

    @staticmethod
    def test__validate_key():
        value = mock.sentinel.value
        assert model.Model._validate_key(value) is value

    @staticmethod
    @pytest.mark.usefixtures("in_context")
    @mock.patch("google.cloud.ndb._datastore_api")
    def test__put_no_key(_datastore_api):
        entity = model.Model()
        _datastore_api.put.return_value = future = tasklets.Future()
        future.set_result(None)

        ds_entity = model._entity_to_ds_entity(entity)
        assert entity._put() == entity.key

        # Can't do a simple "assert_called_once_with" here because entities'
        # keys will fail test for equality because Datastore's Key.__eq__
        # method returns False if either key is partial, regardless of whether
        # they're effectively equal or not. Have to do this more complicated
        # unpacking instead.
        assert _datastore_api.put.call_count == 1
        call_ds_entity, call_options = _datastore_api.put.call_args[0]
        assert call_ds_entity.key.path == ds_entity.key.path
        assert call_ds_entity.items() == ds_entity.items()
        assert call_options == _options.Options()

    @staticmethod
    @pytest.mark.usefixtures("in_context")
    @mock.patch("google.cloud.ndb._datastore_api")
    def test__put_w_key_no_cache(_datastore_api, in_context):
        entity = model.Model()
        _datastore_api.put.return_value = future = tasklets.Future()

        key = key_module.Key("SomeKind", 123)
        future.set_result(key._key)

        ds_entity = model._entity_to_ds_entity(entity)
        assert entity._put(use_cache=False) == key
        assert not in_context.cache

        # Can't do a simple "assert_called_once_with" here because entities'
        # keys will fail test for equality because Datastore's Key.__eq__
        # method returns False if either key is partial, regardless of whether
        # they're effectively equal or not. Have to do this more complicated
        # unpacking instead.
        assert _datastore_api.put.call_count == 1
        call_ds_entity, call_options = _datastore_api.put.call_args[0]
        assert call_ds_entity.key.path == ds_entity.key.path
        assert call_ds_entity.items() == ds_entity.items()
        assert call_options == _options.Options(use_cache=False)

    @staticmethod
    @pytest.mark.usefixtures("in_context")
    @mock.patch("google.cloud.ndb._datastore_api")
    def test__put_w_key_with_cache(_datastore_api, in_context):
        entity = model.Model()
        _datastore_api.put.return_value = future = tasklets.Future()

        key = key_module.Key("SomeKind", 123)
        future.set_result(key._key)

        ds_entity = model._entity_to_ds_entity(entity)
        assert entity._put(use_cache=True) == key
        assert in_context.cache[key] == entity
        assert in_context.cache.get_and_validate(key) == entity

        # Can't do a simple "assert_called_once_with" here because entities'
        # keys will fail test for equality because Datastore's Key.__eq__
        # method returns False if either key is partial, regardless of whether
        # they're effectively equal or not. Have to do this more complicated
        # unpacking instead.
        assert _datastore_api.put.call_count == 1
        call_ds_entity, call_options = _datastore_api.put.call_args[0]
        assert call_ds_entity.key.path == ds_entity.key.path
        assert call_ds_entity.items() == ds_entity.items()
        assert call_options == _options.Options(use_cache=True)

    @staticmethod
    @pytest.mark.usefixtures("in_context")
    @mock.patch("google.cloud.ndb._datastore_api")
    def test__put_w_key(_datastore_api):
        entity = model.Model()
        _datastore_api.put.return_value = future = tasklets.Future()

        key = key_module.Key("SomeKind", 123)
        future.set_result(key._key)

        ds_entity = model._entity_to_ds_entity(entity)
        assert entity._put() == key

        # Can't do a simple "assert_called_once_with" here because entities'
        # keys will fail test for equality because Datastore's Key.__eq__
        # method returns False if either key is partial, regardless of whether
        # they're effectively equal or not. Have to do this more complicated
        # unpacking instead.
        assert _datastore_api.put.call_count == 1
        call_ds_entity, call_options = _datastore_api.put.call_args[0]
        assert call_ds_entity.key.path == ds_entity.key.path
        assert call_ds_entity.items() == ds_entity.items()
        assert call_options == _options.Options()

    @staticmethod
    @pytest.mark.usefixtures("in_context")
    @mock.patch("google.cloud.ndb._datastore_api")
    def test__put_async(_datastore_api):
        entity = model.Model()
        _datastore_api.put.return_value = future = tasklets.Future()

        key = key_module.Key("SomeKind", 123)
        future.set_result(key._key)

        ds_entity = model._entity_to_ds_entity(entity)
        tasklet_future = entity._put_async()
        assert tasklet_future.result() == key

        # Can't do a simple "assert_called_once_with" here because entities'
        # keys will fail test for equality because Datastore's Key.__eq__
        # method returns False if either key is partial, regardless of whether
        # they're effectively equal or not. Have to do this more complicated
        # unpacking instead.
        assert _datastore_api.put.call_count == 1
        call_ds_entity, call_options = _datastore_api.put.call_args[0]
        assert call_ds_entity.key.path == ds_entity.key.path
        assert call_ds_entity.items() == ds_entity.items()
        assert call_options == _options.Options()

    @staticmethod
    @pytest.mark.usefixtures("in_context")
    def test__prepare_for_put():
        class Simple(model.Model):
            foo = model.DateTimeProperty()

        entity = Simple(foo=datetime.datetime.now())
        with mock.patch.object(
            entity._properties["foo"], "_prepare_for_put"
        ) as patched:
            entity._prepare_for_put()
            patched.assert_called_once()

    @staticmethod
    @pytest.mark.usefixtures("in_context")
    @mock.patch("google.cloud.ndb._datastore_api")
    def test__put_w_hooks(_datastore_api):
        class Simple(model.Model):
            def __init__(self):
                super(Simple, self).__init__()
                self.pre_put_calls = []
                self.post_put_calls = []

            def _pre_put_hook(self, *args, **kwargs):
                self.pre_put_calls.append((args, kwargs))

            def _post_put_hook(self, future, *args, **kwargs):
                assert isinstance(future, tasklets.Future)
                self.post_put_calls.append((args, kwargs))

        entity = Simple()
        _datastore_api.put.return_value = future = tasklets.Future()
        future.set_result(None)

        ds_entity = model._entity_to_ds_entity(entity)
        assert entity._put() == entity.key

        # Can't do a simple "assert_called_once_with" here because entities'
        # keys will fail test for equality because Datastore's Key.__eq__
        # method returns False if either key is partial, regardless of whether
        # they're effectively equal or not. Have to do this more complicated
        # unpacking instead.
        assert _datastore_api.put.call_count == 1
        call_ds_entity, call_options = _datastore_api.put.call_args[0]
        assert call_ds_entity.key.path == ds_entity.key.path
        assert call_ds_entity.items() == ds_entity.items()
        assert call_options == _options.Options()

        assert entity.pre_put_calls == [((), {})]
        assert entity.post_put_calls == [((), {})]

    @staticmethod
    def test__lookup_model():
        class ThisKind(model.Model):
            pass

        assert model.Model._lookup_model("ThisKind") is ThisKind

    @staticmethod
    def test__lookup_model_use_default():
        sentinel = object()
        assert model.Model._lookup_model("NoKind", sentinel) is sentinel

    @staticmethod
    def test__lookup_model_not_found():
        with pytest.raises(model.KindError):
            model.Model._lookup_model("NoKind")

    @staticmethod
    @pytest.mark.usefixtures("in_context")
    def test__check_properties():
        class XModel(model.Model):
            x = model.IntegerProperty()

        properties = ["x"]
        assert XModel._check_properties(properties) is None

    @staticmethod
    @pytest.mark.usefixtures("in_context")
    def test__check_properties_with_sub():
        class XModel(model.Model):
            x = model.IntegerProperty()

        properties = ["x.x"]
        # Will raise error until model.StructuredProperty is implemented
        with pytest.raises(model.InvalidPropertyError):
            XModel._check_properties(properties)

    @staticmethod
    @pytest.mark.usefixtures("in_context")
    def test__check_properties_not_found():
        properties = ["x"]
        with pytest.raises(model.InvalidPropertyError):
            model.Model._check_properties(properties)

    @staticmethod
    def test_query():
        class XModel(model.Model):
            x = model.IntegerProperty()

        query = XModel.query(XModel.x == 42)
        assert query.kind == "XModel"
        assert query.filters == (XModel.x == 42)

    @staticmethod
    def test_query_distinct():
        class XModel(model.Model):
            x = model.IntegerProperty()

        query = XModel.query(distinct=True, projection=("x",))
        assert query.distinct_on == ("x",)

    @staticmethod
    def test_query_distinct_no_projection():
        class XModel(model.Model):
            x = model.IntegerProperty()

        with pytest.raises(TypeError):
            XModel.query(distinct=True)

    @staticmethod
    def test_query_distinct_w_distinct_on():
        class XModel(model.Model):
            x = model.IntegerProperty()

        with pytest.raises(TypeError):
            XModel.query(distinct=True, distinct_on=("x",))

    @staticmethod
    def test_query_distinct_w_group_by():
        class XModel(model.Model):
            x = model.IntegerProperty()

        with pytest.raises(TypeError):
            XModel.query(distinct=True, group_by=("x",))

    @staticmethod
    @pytest.mark.usefixtures("in_context")
    def test_gql():
        class Simple(model.Model):
            x = model.IntegerProperty()

        query = Simple.gql("WHERE x=1")
        assert isinstance(query, query_module.Query)
        assert query.kind == "Simple"
        assert query.filters == query_module.FilterNode("x", "=", 1)

    @staticmethod
    @pytest.mark.usefixtures("in_context")
    def test_gql_binding():
        class Simple(model.Model):
            x = model.IntegerProperty()
            y = model.StringProperty()

        query = Simple.gql("WHERE x=:1 and y=:foo", 2, foo="bar")
        assert isinstance(query, query_module.Query)
        assert query.kind == "Simple"
        assert query.filters == query_module.AND(
            query_module.FilterNode("x", "=", 2),
            query_module.FilterNode("y", "=", "bar"),
        )

    @staticmethod
    @pytest.mark.usefixtures("in_context")
    @mock.patch("google.cloud.ndb._datastore_api")
    def test_allocate_ids(_datastore_api):
        completed = [
            entity_pb2.Key(
                partition_id=entity_pb2.PartitionId(project_id="testing"),
                path=[entity_pb2.Key.PathElement(kind="Simple", id=21)],
            ),
            entity_pb2.Key(
                partition_id=entity_pb2.PartitionId(project_id="testing"),
                path=[entity_pb2.Key.PathElement(kind="Simple", id=42)],
            ),
        ]
        _datastore_api.allocate.return_value = utils.future_result(completed)

        class Simple(model.Model):
            pass

        keys = Simple.allocate_ids(2)
        assert keys == (
            key_module.Key("Simple", 21),
            key_module.Key("Simple", 42),
        )

        call_keys, call_options = _datastore_api.allocate.call_args[0]
        call_keys = [key_module.Key._from_ds_key(key) for key in call_keys]
        assert call_keys == [
            key_module.Key("Simple", None),
            key_module.Key("Simple", None),
        ]
        assert call_options == _options.Options()

    @staticmethod
    @pytest.mark.usefixtures("in_context")
    @mock.patch("google.cloud.ndb._datastore_api")
    def test_allocate_ids_w_hooks(_datastore_api):
        completed = [
            entity_pb2.Key(
                partition_id=entity_pb2.PartitionId(project_id="testing"),
                path=[entity_pb2.Key.PathElement(kind="Simple", id=21)],
            ),
            entity_pb2.Key(
                partition_id=entity_pb2.PartitionId(project_id="testing"),
                path=[entity_pb2.Key.PathElement(kind="Simple", id=42)],
            ),
        ]
        _datastore_api.allocate.return_value = utils.future_result(completed)

        class Simple(model.Model):
            pre_allocate_id_calls = []
            post_allocate_id_calls = []

            @classmethod
            def _pre_allocate_ids_hook(cls, *args, **kwargs):
                cls.pre_allocate_id_calls.append((args, kwargs))

            @classmethod
            def _post_allocate_ids_hook(
                cls, size, max, parent, future, *args, **kwargs
            ):
                assert isinstance(future, tasklets.Future)
                cls.post_allocate_id_calls.append(
                    ((size, max, parent) + args, kwargs)
                )

        keys = Simple.allocate_ids(2)
        assert keys == (
            key_module.Key("Simple", 21),
            key_module.Key("Simple", 42),
        )

        call_keys, call_options = _datastore_api.allocate.call_args[0]
        call_keys = [key_module.Key._from_ds_key(key) for key in call_keys]
        assert call_keys == [
            key_module.Key("Simple", None),
            key_module.Key("Simple", None),
        ]
        assert call_options == _options.Options()

        assert Simple.pre_allocate_id_calls == [((2, None, None), {})]
        assert Simple.post_allocate_id_calls == [((2, None, None), {})]

    @staticmethod
    @pytest.mark.usefixtures("in_context")
    def test_allocate_ids_with_max():
        class Simple(model.Model):
            pass

        with pytest.raises(NotImplementedError):
            Simple.allocate_ids(max=6)

    @staticmethod
    @pytest.mark.usefixtures("in_context")
    def test_allocate_ids_no_args():
        class Simple(model.Model):
            pass

        with pytest.raises(TypeError):
            Simple.allocate_ids()

    @staticmethod
    @pytest.mark.usefixtures("in_context")
    @mock.patch("google.cloud.ndb._datastore_api")
    def test_allocate_ids_async(_datastore_api):
        completed = [
            entity_pb2.Key(
                partition_id=entity_pb2.PartitionId(project_id="testing"),
                path=[entity_pb2.Key.PathElement(kind="Simple", id=21)],
            ),
            entity_pb2.Key(
                partition_id=entity_pb2.PartitionId(project_id="testing"),
                path=[entity_pb2.Key.PathElement(kind="Simple", id=42)],
            ),
        ]
        _datastore_api.allocate.return_value = utils.future_result(completed)

        class Simple(model.Model):
            pass

        future = Simple.allocate_ids_async(2)
        keys = future.result()
        assert keys == (
            key_module.Key("Simple", 21),
            key_module.Key("Simple", 42),
        )

        call_keys, call_options = _datastore_api.allocate.call_args[0]
        call_keys = [key_module.Key._from_ds_key(key) for key in call_keys]
        assert call_keys == [
            key_module.Key("Simple", None),
            key_module.Key("Simple", None),
        ]
        assert call_options == _options.Options()

    @staticmethod
    @pytest.mark.usefixtures("in_context")
    @mock.patch("google.cloud.ndb.model.key_module")
    def test_get_by_id(key_module):
        entity = object()
        key = key_module.Key.return_value
        key.get_async.return_value = utils.future_result(entity)

        class Simple(model.Model):
            pass

        assert Simple.get_by_id(1) is entity
        key_module.Key.assert_called_once_with("Simple", 1, parent=None)
        key.get_async.assert_called_once_with(_options=_options.ReadOptions())

    @staticmethod
    @pytest.mark.usefixtures("in_context")
    @mock.patch("google.cloud.ndb.model.key_module")
    def test_get_by_id_w_parent_project_namespace(key_module):
        entity = object()
        key = key_module.Key.return_value
        key.get_async.return_value = utils.future_result(entity)

        class Simple(model.Model):
            pass

        assert (
            Simple.get_by_id(1, parent="foo", project="baz", namespace="bar")
            is entity
        )

        key_module.Key.assert_called_once_with(
            "Simple", 1, parent="foo", namespace="bar", app="baz"
        )

        key.get_async.assert_called_once_with(_options=_options.ReadOptions())

    @staticmethod
    @pytest.mark.usefixtures("in_context")
    @mock.patch("google.cloud.ndb.model.key_module")
    def test_get_by_id_w_app(key_module):
        entity = object()
        key = key_module.Key.return_value
        key.get_async.return_value = utils.future_result(entity)

        class Simple(model.Model):
            pass

        assert Simple.get_by_id(1, app="baz") is entity

        key_module.Key.assert_called_once_with(
            "Simple", 1, parent=None, app="baz"
        )

        key.get_async.assert_called_once_with(_options=_options.ReadOptions())

    @staticmethod
    @pytest.mark.usefixtures("in_context")
    def test_get_by_id_w_app_and_project():
        class Simple(model.Model):
            pass

        with pytest.raises(TypeError):
            Simple.get_by_id(1, app="baz", project="bar")

    @staticmethod
    @pytest.mark.usefixtures("in_context")
    @mock.patch("google.cloud.ndb.model.key_module")
    def test_get_by_id_async(key_module):
        entity = object()
        key = key_module.Key.return_value
        key.get_async.return_value = utils.future_result(entity)

        class Simple(model.Model):
            pass

        future = Simple.get_by_id_async(1)
        assert future.result() is entity

        key_module.Key.assert_called_once_with("Simple", 1, parent=None)

        key.get_async.assert_called_once_with(_options=_options.ReadOptions())

    @staticmethod
    @pytest.mark.usefixtures("in_context")
    @mock.patch("google.cloud.ndb.model.key_module")
    def test_get_or_insert_get(key_module):
        entity = object()
        key = key_module.Key.return_value
        key.get_async.return_value = utils.future_result(entity)

        class Simple(model.Model):
            foo = model.IntegerProperty()

        assert Simple.get_or_insert("one", foo=42) is entity

        key_module.Key.assert_called_once_with("Simple", "one", parent=None)

        key.get_async.assert_called_once_with(_options=_options.ReadOptions())

    @staticmethod
    @pytest.mark.usefixtures("in_context")
    @mock.patch("google.cloud.ndb.model.key_module")
    def test_get_or_insert_get_w_app(key_module):
        entity = object()
        key = key_module.Key.return_value
        key.get_async.return_value = utils.future_result(entity)

        class Simple(model.Model):
            foo = model.IntegerProperty()

        assert Simple.get_or_insert("one", foo=42, app="himom") is entity

        key_module.Key.assert_called_once_with(
            "Simple", "one", parent=None, app="himom"
        )

        key.get_async.assert_called_once_with(_options=_options.ReadOptions())

    @staticmethod
    @pytest.mark.usefixtures("in_context")
    @mock.patch("google.cloud.ndb.model.key_module")
    def test_get_or_insert_get_w_namespace(key_module):
        entity = object()
        key = key_module.Key.return_value
        key.get_async.return_value = utils.future_result(entity)

        class Simple(model.Model):
            foo = model.IntegerProperty()

        assert Simple.get_or_insert("one", foo=42, namespace="himom") is entity

        key_module.Key.assert_called_once_with(
            "Simple", "one", parent=None, namespace="himom"
        )

        key.get_async.assert_called_once_with(_options=_options.ReadOptions())

    @staticmethod
    @pytest.mark.usefixtures("in_context")
    def test_get_or_insert_get_w_app_and_project():
        class Simple(model.Model):
            foo = model.IntegerProperty()

        with pytest.raises(TypeError):
            Simple.get_or_insert("one", foo=42, app="himom", project="hidad")

    @staticmethod
    @pytest.mark.usefixtures("in_context")
    def test_get_or_insert_get_w_id_instead_of_name():
        class Simple(model.Model):
            foo = model.IntegerProperty()

        with pytest.raises(TypeError):
            Simple.get_or_insert(1, foo=42)

    @staticmethod
    @pytest.mark.usefixtures("in_context")
    def test_get_or_insert_get_w_empty_name():
        class Simple(model.Model):
            foo = model.IntegerProperty()

        with pytest.raises(TypeError):
            Simple.get_or_insert("", foo=42)

    @staticmethod
    @pytest.mark.usefixtures("in_context")
    @mock.patch("google.cloud.ndb.model._transaction")
    @mock.patch("google.cloud.ndb.model.key_module")
    def test_get_or_insert_insert_in_transaction(
        patched_key_module, _transaction
    ):
        class MockKey(key_module.Key):
            get_async = mock.Mock(return_value=utils.future_result(None))

        patched_key_module.Key = MockKey

        class Simple(model.Model):
            foo = model.IntegerProperty()

            put_async = mock.Mock(return_value=utils.future_result(None))

        _transaction.in_transaction.return_value = True

        entity = Simple.get_or_insert("one", foo=42)
        assert entity.foo == 42
        assert entity._key == MockKey("Simple", "one")
        assert entity.put_async.called_once_with(
            _options=_options.ReadOptions()
        )

        entity._key.get_async.assert_called_once_with(
            _options=_options.ReadOptions()
        )

    @staticmethod
    @pytest.mark.usefixtures("in_context")
    @mock.patch("google.cloud.ndb.model._transaction")
    @mock.patch("google.cloud.ndb.model.key_module")
    def test_get_or_insert_insert_not_in_transaction(
        patched_key_module, _transaction
    ):
        class MockKey(key_module.Key):
            get_async = mock.Mock(return_value=utils.future_result(None))

        patched_key_module.Key = MockKey

        class Simple(model.Model):
            foo = model.IntegerProperty()

            put_async = mock.Mock(return_value=utils.future_result(None))

        _transaction.in_transaction.return_value = False
        _transaction.transaction_async = lambda f: f()

        entity = Simple.get_or_insert("one", foo=42)
        assert entity.foo == 42
        assert entity._key == MockKey("Simple", "one")
        assert entity.put_async.called_once_with(
            _options=_options.ReadOptions()
        )

        entity._key.get_async.assert_called_once_with(
            _options=_options.ReadOptions()
        )

    @staticmethod
    @pytest.mark.usefixtures("in_context")
    @mock.patch("google.cloud.ndb.model.key_module")
    def test_get_or_insert_async(key_module):
        entity = object()
        key = key_module.Key.return_value
        key.get_async.return_value = utils.future_result(entity)

        class Simple(model.Model):
            foo = model.IntegerProperty()

        future = Simple.get_or_insert_async("one", foo=42)
        assert future.result() is entity

        key_module.Key.assert_called_once_with("Simple", "one", parent=None)

        key.get_async.assert_called_once_with(_options=_options.ReadOptions())

    @staticmethod
    def test_populate():
        class Simple(model.Model):
            foo = model.IntegerProperty()
            bar = model.StringProperty()

        entity = Simple()
        entity.populate(foo=3, bar="baz")

        assert entity.foo == 3
        assert entity.bar == "baz"

    @staticmethod
    def test_has_complete_key_no_key():
        class Simple(model.Model):
            pass

        entity = Simple()
        assert not entity.has_complete_key()

    @staticmethod
    @pytest.mark.usefixtures("in_context")
    def test_has_complete_key_incomplete_key():
        class Simple(model.Model):
            pass

        entity = Simple(key=key_module.Key("Simple", None))
        assert not entity.has_complete_key()

    @staticmethod
    @pytest.mark.usefixtures("in_context")
    def test_has_complete_key_complete_with_id():
        class Simple(model.Model):
            pass

        entity = Simple(id="happiness")
        assert entity.has_complete_key()

    @staticmethod
    def test_to_dict():
        class Simple(model.Model):
            foo = model.IntegerProperty()
            bar = model.StringProperty()

        entity = Simple(foo=3, bar="baz")
        assert entity.to_dict() == {"foo": 3, "bar": "baz"}

    @staticmethod
    def test_to_dict_with_include():
        class Simple(model.Model):
            foo = model.IntegerProperty()
            bar = model.StringProperty()

        entity = Simple(foo=3, bar="baz")
        assert entity.to_dict(include={"foo"}) == {"foo": 3}

    @staticmethod
    def test_to_dict_with_exclude():
        class Simple(model.Model):
            foo = model.IntegerProperty()
            bar = model.StringProperty()

        entity = Simple(foo=3, bar="baz")
        assert entity.to_dict(exclude=("bar",)) == {"foo": 3}

    @staticmethod
    def test_to_dict_with_projection():
        class Simple(model.Model):
            foo = model.IntegerProperty()
            bar = model.StringProperty()

        entity = Simple(foo=3, bar="baz", projection=("foo",))
        assert entity.to_dict() == {"foo": 3}

    @staticmethod
    def test__code_name_from_stored_name():
        class Simple(model.Model):
            foo = model.StringProperty()
            bar = model.StringProperty(name="notbar")

        assert Simple._code_name_from_stored_name("foo") == "foo"
        assert Simple._code_name_from_stored_name("notbar") == "bar"


class Test_entity_from_protobuf:
    @staticmethod
    @pytest.mark.usefixtures("in_context")
    def test_standard_case():
        class ThisKind(model.Model):
            a = model.IntegerProperty()
            b = model.BooleanProperty()
            c = model.PickleProperty()
            d = model.StringProperty(repeated=True)
            e = model.PickleProperty(repeated=True)
            notaproperty = True

        dill = {"sandwiches": ["turkey", "reuben"], "not_sandwiches": "tacos"}
        gherkin = [{"a": {"b": "c"}, "d": 0}, [1, 2, 3], "himom"]
        key = datastore.Key("ThisKind", 123, project="testing")
        datastore_entity = datastore.Entity(key=key)
        datastore_entity.update(
            {
                "a": 42,
                "b": None,
                "c": pickle.dumps(gherkin, pickle.HIGHEST_PROTOCOL),
                "d": ["foo", "bar", "baz"],
                "e": [
                    pickle.dumps(gherkin, pickle.HIGHEST_PROTOCOL),
                    pickle.dumps(dill, pickle.HIGHEST_PROTOCOL),
                ],
                "notused": 32,
                "notaproperty": None,
            }
        )
        protobuf = helpers.entity_to_protobuf(datastore_entity)
        entity = model._entity_from_protobuf(protobuf)
        assert isinstance(entity, ThisKind)
        assert entity.a == 42
        assert entity.b is None
        assert entity.c == gherkin
        assert entity.d == ["foo", "bar", "baz"]
        assert entity.e == [gherkin, dill]
        assert entity._key == key_module.Key("ThisKind", 123, app="testing")
        assert entity.notaproperty is True

    @staticmethod
    def test_property_named_key():
        class ThisKind(model.Model):
            key = model.StringProperty()

        key = datastore.Key("ThisKind", 123, project="testing")
        datastore_entity = datastore.Entity(key=key)
        datastore_entity.update({"key": "luck"})
        protobuf = helpers.entity_to_protobuf(datastore_entity)
        entity = model._entity_from_protobuf(protobuf)
        assert isinstance(entity, ThisKind)
        assert entity.key == "luck"
        assert entity._key.kind() == "ThisKind"
        assert entity._key.id() == 123

    @staticmethod
    def test_expando_property():
        class ThisKind(model.Expando):
            key = model.StringProperty()

        key = datastore.Key("ThisKind", 123, project="testing")
        datastore_entity = datastore.Entity(key=key)
        datastore_entity.update({"key": "luck", "expando_prop": "good"})
        protobuf = helpers.entity_to_protobuf(datastore_entity)
        entity = model._entity_from_protobuf(protobuf)
        assert isinstance(entity, ThisKind)
        assert entity.key == "luck"
        assert entity._key.kind() == "ThisKind"
        assert entity._key.id() == 123
        assert entity.expando_prop == "good"

    @staticmethod
    def test_expando_property_list_value():
        class ThisKind(model.Expando):
            key = model.StringProperty()

        key = datastore.Key("ThisKind", 123, project="testing")
        datastore_entity = datastore.Entity(key=key)
        datastore_entity.update({"key": "luck", "expando_prop": ["good"]})
        protobuf = helpers.entity_to_protobuf(datastore_entity)
        entity = model._entity_from_protobuf(protobuf)
        assert isinstance(entity, ThisKind)
        assert entity.key == "luck"
        assert entity._key.kind() == "ThisKind"
        assert entity._key.id() == 123
        assert entity.expando_prop == ["good"]

    @staticmethod
    def test_value_but_non_expando_property():
        class ThisKind(model.Model):
            key = model.StringProperty()

        key = datastore.Key("ThisKind", 123, project="testing")
        datastore_entity = datastore.Entity(key=key)
        datastore_entity.update({"key": "luck", "expando_prop": None})
        protobuf = helpers.entity_to_protobuf(datastore_entity)
        entity = model._entity_from_protobuf(protobuf)
        assert isinstance(entity, ThisKind)
        assert entity.key == "luck"
        assert entity._key.kind() == "ThisKind"
        assert entity._key.id() == 123

    @staticmethod
    @pytest.mark.usefixtures("in_context")
    def test_legacy_structured_property():
        class OtherKind(model.Model):
            foo = model.IntegerProperty()
            bar = model.StringProperty()

        class ThisKind(model.Model):
            baz = model.StructuredProperty(OtherKind)
            copacetic = model.BooleanProperty()

        key = datastore.Key("ThisKind", 123, project="testing")
        datastore_entity = datastore.Entity(key=key)
        datastore_entity.update(
            {
                "baz.foo": 42,
                "baz.bar": "himom",
                "copacetic": True,
                "super.fluous": "whocares?",
            }
        )
        protobuf = helpers.entity_to_protobuf(datastore_entity)
        entity = model._entity_from_protobuf(protobuf)
        assert isinstance(entity, ThisKind)
        assert entity.baz.foo == 42
        assert entity.baz.bar == "himom"
        assert entity.copacetic is True

        assert not hasattr(entity, "super")
        assert not hasattr(entity, "super.fluous")

    @staticmethod
    @pytest.mark.usefixtures("in_context")
    def test_repeated_structured_property():
        class OtherKind(model.Model):
            foo = model.IntegerProperty()
            bar = model.StringProperty()

        class ThisKind(model.Model):
            baz = model.StructuredProperty(OtherKind, repeated=True)
            copacetic = model.BooleanProperty()

        key = datastore.Key("ThisKind", 123, project="testing")
        datastore_entity = datastore.Entity(key=key)
        datastore_entity.update(
            {
                "baz.foo": [42, 144],
                "baz.bar": ["himom", "hellodad"],
                "copacetic": True,
            }
        )
        protobuf = helpers.entity_to_protobuf(datastore_entity)
        entity = model._entity_from_protobuf(protobuf)
        assert isinstance(entity, ThisKind)
        assert entity.baz[0].foo == 42
        assert entity.baz[0].bar == "himom"
        assert entity.baz[1].foo == 144
        assert entity.baz[1].bar == "hellodad"
        assert entity.copacetic is True

    @staticmethod
    @pytest.mark.usefixtures("in_context")
    def test_legacy_repeated_structured_property_projection():
        class OtherKind(model.Model):
            foo = model.IntegerProperty()
            bar = model.StringProperty()

        class ThisKind(model.Model):
            baz = model.StructuredProperty(OtherKind, repeated=True)
            copacetic = model.BooleanProperty()

        key = datastore.Key("ThisKind", 123, project="testing")
        datastore_entity = datastore.Entity(key=key)
        datastore_entity.update(
            {"baz.foo": 42, "baz.bar": "himom", "copacetic": True}
        )
        protobuf = helpers.entity_to_protobuf(datastore_entity)
        entity = model._entity_from_protobuf(protobuf)
        assert isinstance(entity, ThisKind)
        assert entity.baz[0].foo == 42
        assert entity.baz[0].bar == "himom"
        assert entity.copacetic is True


class Test_entity_from_ds_entity:
    @staticmethod
    @pytest.mark.usefixtures("in_context")
    def test_legacy_repeated_structured_property_uneven():
        class OtherKind(model.Model):
            foo = model.IntegerProperty()
            bar = model.StringProperty()

        class ThisKind(model.Model):
            baz = model.StructuredProperty(OtherKind, repeated=True)
            copacetic = model.BooleanProperty()

        key = datastore.Key("ThisKind", 123, project="testing")
        datastore_entity = datastore.Entity(key=key)
        datastore_entity.items = mock.Mock(
            return_value=(
                # Order counts for coverage
                ("baz.foo", [42, 144]),
                ("baz.bar", ["himom", "hellodad", "iminjail"]),
                ("copacetic", True),
            )
        )

        entity = model._entity_from_ds_entity(datastore_entity)
        assert isinstance(entity, ThisKind)
        assert entity.baz[0].foo == 42
        assert entity.baz[0].bar == "himom"
        assert entity.baz[1].foo == 144
        assert entity.baz[1].bar == "hellodad"
        assert entity.baz[2].foo is None
        assert entity.baz[2].bar == "iminjail"
        assert entity.copacetic is True

    @staticmethod
    @pytest.mark.usefixtures("in_context")
    def test_legacy_repeated_structured_property_with_name():
        class OtherKind(model.Model):
            foo = model.IntegerProperty()
            bar = model.StringProperty()

        class ThisKind(model.Model):
            baz = model.StructuredProperty(OtherKind, "b", repeated=True)
            copacetic = model.BooleanProperty()

        key = datastore.Key("ThisKind", 123, project="testing")
        datastore_entity = datastore.Entity(key=key)
        datastore_entity.items = mock.Mock(
            return_value=(
                # Order counts for coverage
                ("b.foo", [42, 144]),
                ("b.bar", ["himom", "hellodad", "iminjail"]),
                ("copacetic", True),
            )
        )

        entity = model._entity_from_ds_entity(datastore_entity)
        assert isinstance(entity, ThisKind)
        assert entity.baz[0].foo == 42
        assert entity.baz[0].bar == "himom"
        assert entity.baz[1].foo == 144
        assert entity.baz[1].bar == "hellodad"
        assert entity.baz[2].foo is None
        assert entity.baz[2].bar == "iminjail"
        assert entity.copacetic is True

    @staticmethod
    @pytest.mark.usefixtures("in_context")
    def test_polymodel():
        class Animal(polymodel.PolyModel):
            foo = model.IntegerProperty()

        class Cat(Animal):
            bar = model.StringProperty()

        key = datastore.Key("Animal", 123, project="testing")
        datastore_entity = datastore.Entity(key=key)
        datastore_entity.update(
            {"foo": 42, "bar": "himom!", "class": ["Animal", "Cat"]}
        )

        entity = model._entity_from_ds_entity(datastore_entity)
        assert isinstance(entity, Cat)
        assert entity.foo == 42
        assert entity.bar == "himom!"
        assert entity.class_ == ["Animal", "Cat"]

    @staticmethod
    @pytest.mark.usefixtures("in_context")
    def test_polymodel_projection():
        class Animal(polymodel.PolyModel):
            foo = model.IntegerProperty()

        class Cat(Animal):
            bar = model.StringProperty()

        key = datastore.Key("Animal", 123, project="testing")
        datastore_entity = datastore.Entity(key=key)
        datastore_entity.update({"foo": 42, "bar": "himom!", "class": "Cat"})

        entity = model._entity_from_ds_entity(datastore_entity)
        assert isinstance(entity, Cat)
        assert entity.foo == 42
        assert entity.bar == "himom!"
        assert entity.class_ == ["Cat"]


class Test_entity_to_protobuf:
    @staticmethod
    @pytest.mark.usefixtures("in_context")
    def test_standard_case():
        class ThisKind(model.Model):
            a = model.IntegerProperty()
            b = model.BooleanProperty()
            c = model.PickleProperty()
            d = model.StringProperty(repeated=True)
            e = model.PickleProperty(repeated=True)
            notaproperty = True

        dill = {"sandwiches": ["turkey", "reuben"], "not_sandwiches": "tacos"}
        gherkin = [{"a": {"b": "c"}, "d": 0}, [1, 2, 3], "himom"]
        key = key_module.Key("ThisKind", 123, app="testing")

        entity = ThisKind(
            key=key,
            a=42,
            c=gherkin,
            d=["foo", "bar", "baz"],
            e=[gherkin, dill],
        )

        entity_pb = model._entity_to_protobuf(entity)
        assert isinstance(entity_pb, ds_types.Entity)
        assert entity_pb.properties["a"].integer_value == 42
        assert entity_pb.properties["b"].null_value == 0
        assert pickle.loads(entity_pb.properties["c"].blob_value) == gherkin
        d_values = entity_pb.properties["d"].array_value.values
        assert d_values[0].string_value == "foo"
        assert d_values[1].string_value == "bar"
        assert d_values[2].string_value == "baz"
        e_values = entity_pb.properties["e"].array_value.values
        assert pickle.loads(e_values[0].blob_value) == gherkin
        assert pickle.loads(e_values[1].blob_value) == dill
        assert "__key__" not in entity_pb.properties

    @staticmethod
    @pytest.mark.usefixtures("in_context")
    def test_property_named_key():
        class ThisKind(model.Model):
            key = model.StringProperty()

        key = key_module.Key("ThisKind", 123, app="testing")
        entity = ThisKind(key="not the key", _key=key)

        entity_pb = model._entity_to_protobuf(entity)
        assert entity_pb.properties["key"].string_value == "not the key"
        assert entity_pb.key.path[0].kind == "ThisKind"
        assert entity_pb.key.path[0].id == 123

    @staticmethod
    @pytest.mark.usefixtures("in_context")
    def test_override_property():
        class ThatKind(model.Model):
            a = model.StringProperty()

        class ThisKind(ThatKind):
            a = model.IntegerProperty()
            b = model.BooleanProperty()
            c = model.PickleProperty()
            d = model.StringProperty(repeated=True)
            e = model.PickleProperty(repeated=True)
            notaproperty = True

        dill = {"sandwiches": ["turkey", "reuben"], "not_sandwiches": "tacos"}
        gherkin = [{"a": {"b": "c"}, "d": 0}, [1, 2, 3], "himom"]
        key = key_module.Key("ThisKind", 123, app="testing")

        entity = ThisKind(
            key=key,
            a=42,
            c=gherkin,
            d=["foo", "bar", "baz"],
            e=[gherkin, dill],
        )

        entity_pb = model._entity_to_protobuf(entity)
        assert isinstance(entity_pb, ds_types.Entity)
        assert entity_pb.properties["a"].integer_value == 42
        assert entity_pb.properties["b"].null_value == 0
        assert pickle.loads(entity_pb.properties["c"].blob_value) == gherkin
        d_values = entity_pb.properties["d"].array_value.values
        assert d_values[0].string_value == "foo"
        assert d_values[1].string_value == "bar"
        assert d_values[2].string_value == "baz"
        e_values = entity_pb.properties["e"].array_value.values
        assert pickle.loads(e_values[0].blob_value) == gherkin
        assert pickle.loads(e_values[1].blob_value) == dill
        assert "__key__" not in entity_pb.properties

    @staticmethod
    @pytest.mark.usefixtures("in_context")
    def test_uninitialized_property():
        class ThisKind(model.Model):
            foo = model.StringProperty(required=True)

        entity = ThisKind()

        with pytest.raises(exceptions.BadValueError):
            model._entity_to_protobuf(entity)


class TestExpando:
    @staticmethod
    def test_constructor():
        class Expansive(model.Expando):
            foo = model.StringProperty()

        expansive = Expansive(foo="x", bar="y", baz="z")
        assert expansive._properties == {"foo": "x", "bar": "y", "baz": "z"}

    @staticmethod
    def test___getattr__():
        class Expansive(model.Expando):
            foo = model.StringProperty()

        expansive = Expansive(foo="x", bar="y", baz="z")
        assert expansive.bar == "y"

    @staticmethod
    def test___getattr__from_model():
        class Expansive(model.Expando):
            foo = model.StringProperty()

        expansive = Expansive(foo="x", bar="y", baz="z")
        assert expansive._default_filters() == ()

    @staticmethod
    def test___getattr__from_model_error():
        class Expansive(model.Expando):
            foo = model.StringProperty()

        expansive = Expansive(foo="x", bar="y", baz="z")
        with pytest.raises(AttributeError):
            expansive.notaproperty

    @staticmethod
    def test___setattr__with_model():
        class Expansive(model.Expando):
            foo = model.StringProperty()

        expansive = Expansive(foo="x", bar=model.Model())
        assert isinstance(expansive.bar, model.Model)

    @staticmethod
    def test___setattr__with_dict():
        class Expansive(model.Expando):
            foo = model.StringProperty()

        expansive = Expansive(foo="x", bar={"bar": "y", "baz": "z"})
        assert expansive.bar.baz == "z"

    @staticmethod
    def test___delattr__():
        class Expansive(model.Expando):
            foo = model.StringProperty()

        expansive = Expansive(foo="x")
        expansive.baz = "y"
        assert expansive._properties == {"foo": "x", "baz": "y"}
        del expansive.baz
        assert expansive._properties == {"foo": "x"}

    @staticmethod
    def test___delattr__from_model():
        class Expansive(model.Expando):
            foo = model.StringProperty()

        expansive = Expansive(foo="x")
        with pytest.raises(AttributeError):
            del expansive._nnexistent

    @staticmethod
    def test___delattr__non_property():
        class Expansive(model.Expando):
            foo = model.StringProperty()

        expansive = Expansive(foo="x")
        expansive.baz = "y"
        expansive._properties["baz"] = "Not a Property"
        with pytest.raises(TypeError):
            del expansive.baz

    @staticmethod
    def test___delattr__runtime_error():
        class Expansive(model.Expando):
            foo = model.StringProperty()

        expansive = Expansive(foo="x")
        expansive.baz = "y"
        model.Model._properties["baz"] = "baz"
        with pytest.raises(RuntimeError):
            del expansive.baz


@pytest.mark.usefixtures("in_context")
@mock.patch("google.cloud.ndb.key.Key")
@mock.patch("google.cloud.ndb.tasklets.Future")
def test_get_multi(Key, Future):
    model1 = model.Model()
    future1 = tasklets.Future()
    future1.result.return_value = model1

    key1 = key_module.Key("a", "b", app="c")
    key1.get_async.return_value = future1

    keys = [key1]
    assert model.get_multi(keys) == [model1]


@pytest.mark.usefixtures("in_context")
@mock.patch("google.cloud.ndb.key.Key")
def test_get_multi_async(Key):
    future1 = tasklets.Future()

    key1 = key_module.Key("a", "b", app="c")
    key1.get_async.return_value = future1

    keys = [key1]
    assert model.get_multi_async(keys) == [future1]


@pytest.mark.usefixtures("in_context")
@mock.patch("google.cloud.ndb.model.Model")
def test_put_multi_async(Model):
    future1 = tasklets.Future()

    model1 = model.Model()
    model1.put_async.return_value = future1

    models = [model1]
    assert model.put_multi_async(models) == [future1]


@pytest.mark.usefixtures("in_context")
@mock.patch("google.cloud.ndb.model.Model")
@mock.patch("google.cloud.ndb.tasklets.Future")
def test_put_multi(Model, Future):
    key1 = key_module.Key("a", "b", app="c")
    future1 = tasklets.Future()
    future1.result.return_value = key1

    model1 = model.Model()
    model1.put_async.return_value = future1

    models = [model1]
    assert model.put_multi(models) == [key1]


@pytest.mark.usefixtures("in_context")
@mock.patch("google.cloud.ndb.key.Key")
def test_delete_multi_async(Key):
    future1 = tasklets.Future()

    key1 = key_module.Key("a", "b", app="c")
    key1.delete_async.return_value = future1

    keys = [key1]
    assert model.delete_multi_async(keys) == [future1]


@pytest.mark.usefixtures("in_context")
@mock.patch("google.cloud.ndb.key.Key")
@mock.patch("google.cloud.ndb.tasklets.Future")
def test_delete_multi(Key, Future):
    future1 = tasklets.Future()
    future1.result.return_value = None

    key1 = key_module.Key("a", "b", app="c")
    key1.delete_async.return_value = future1

    keys = [key1]
    assert model.delete_multi(keys) == [None]


def test_get_indexes_async():
    with pytest.raises(NotImplementedError):
        model.get_indexes_async()


def test_get_indexes():
    with pytest.raises(NotImplementedError):
        model.get_indexes()


def ManyFieldsFactory():
    """Model type class factory.

    This indirection makes sure ``Model._kind_map`` isn't mutated at module
    scope, since any mutations would be reset by the ``reset_state`` fixture
    run for each test.
    """

    class ManyFields(model.Model):
        self = model.IntegerProperty()
        id = model.StringProperty()
        key = model.FloatProperty(repeated=True)
        value = model.StringProperty()
        unused = model.FloatProperty()

    return ManyFields<|MERGE_RESOLUTION|>--- conflicted
+++ resolved
@@ -3757,7 +3757,6 @@
         assert prop._call_from_base_type(ds_entity) == entity
 
     @staticmethod
-<<<<<<< HEAD
     def test__get_for_dict():
         class Mine(model.Model):
             foo = model.StringProperty()
@@ -3797,7 +3796,8 @@
         minetoo = MineToo()
         minetoo.bar = None
         assert MineToo.bar._get_for_dict(minetoo) is None
-=======
+
+    @staticmethod
     def test_legacy_optional_local_structured_property(in_context):
         class SubKind(model.Model):
             foo = model.Property()
@@ -3816,7 +3816,6 @@
             )
             assert data.pop("_exclude_from_indexes") == ["child_a"]
             assert data["child_a"]["child_b"] is None
->>>>>>> 0c549c89
 
 
 class TestGenericProperty:
