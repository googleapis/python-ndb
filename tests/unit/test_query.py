# Copyright 2018 Google LLC
#
# Licensed under the Apache License, Version 2.0 (the "License");
# you may not use this file except in compliance with the License.
# You may obtain a copy of the License at
#
#     https://www.apache.org/licenses/LICENSE-2.0
#
# Unless required by applicable law or agreed to in writing, software
# distributed under the License is distributed on an "AS IS" BASIS,
# WITHOUT WARRANTIES OR CONDITIONS OF ANY KIND, either express or implied.
# See the License for the specific language governing permissions and
# limitations under the License.

import pickle
import unittest.mock

import pytest

from google.cloud import datastore
from google.cloud.ndb import exceptions
from google.cloud.ndb import key as key_module
from google.cloud.ndb import model
from google.cloud.ndb import query as query_module
from google.cloud.ndb import tasklets
import tests.unit.utils


def test___all__():
    tests.unit.utils.verify___all__(query_module)


def test_Cursor():
    assert query_module.Cursor is NotImplemented


class TestQueryOptions:
    @staticmethod
    def test_constructor():
<<<<<<< HEAD
        options = query.QueryOptions(kind="test", project="app")
        assert options.kind == "test"
        assert options.project == "app"

    @staticmethod
    def test_constructor_with_config():
        config = query.QueryOptions(kind="other", namespace="config_test")
        options = query.QueryOptions(config=config, kind="test", project="app")
        assert options.kind == "test"
        assert options.project == "app"
        assert options.namespace == "config_test"

    @staticmethod
    def test_constructor_with_bad_config():
        with pytest.raises(TypeError):
            query.QueryOptions(config="bad")

    @staticmethod
    def test___repr__():
        rep = "QueryOptions(kind='test', project='app')"
        options = query.QueryOptions(kind="test", project="app")
        assert options.__repr__() == rep
=======
        with pytest.raises(NotImplementedError):
            query_module.QueryOptions()
>>>>>>> 53dfba93


class TestQueryOrder:
    @staticmethod
    def test_constructor():
        with pytest.raises(NotImplementedError):
            query_module.QueryOrder()


class TestRepeatedStructuredPropertyPredicate:
    @staticmethod
    def test_constructor():
        with pytest.raises(NotImplementedError):
            query_module.RepeatedStructuredPropertyPredicate()


class TestParameterizedThing:
    @staticmethod
    def test___eq__():
        thing = query_module.ParameterizedThing()
        with pytest.raises(NotImplementedError):
            thing == unittest.mock.sentinel.other

    @staticmethod
    def test___ne__():
        thing = query_module.ParameterizedThing()
        with pytest.raises(NotImplementedError):
            thing != unittest.mock.sentinel.other


class TestParameter:
    @staticmethod
    def test_constructor():
        for key in (88, "def"):
            parameter = query_module.Parameter(key)
            assert parameter._key == key

    @staticmethod
    def test_constructor_invalid():
        with pytest.raises(TypeError):
            query_module.Parameter(None)

    @staticmethod
    def test___repr__():
        parameter = query_module.Parameter("ghi")
        assert repr(parameter) == "Parameter('ghi')"

    @staticmethod
    def test___eq__():
        parameter1 = query_module.Parameter("yep")
        parameter2 = query_module.Parameter("nope")
        parameter3 = unittest.mock.sentinel.parameter
        assert parameter1 == parameter1
        assert not parameter1 == parameter2
        assert not parameter1 == parameter3

    @staticmethod
    def test___ne__():
        parameter1 = query_module.Parameter("yep")
        parameter2 = query_module.Parameter("nope")
        parameter3 = unittest.mock.sentinel.parameter
        assert not parameter1 != parameter1
        assert parameter1 != parameter2
        assert parameter1 != parameter3

    @staticmethod
    def test_key():
        parameter = query_module.Parameter(9000)
        assert parameter.key == 9000

    @staticmethod
    def test_resolve():
        key = 9000
        bound_value = "resoolt"
        parameter = query_module.Parameter(key)
        used = {}
        result = parameter.resolve({key: bound_value}, used)
        assert result == bound_value
        assert used == {key: True}

    @staticmethod
    def test_resolve_missing_key():
        parameter = query_module.Parameter(9000)
        used = {}
        with pytest.raises(exceptions.BadArgumentError):
            parameter.resolve({}, used)

        assert used == {}


class TestParameterizedFunction:
    @staticmethod
    def test_constructor():
        query = query_module.ParameterizedFunction(
            "user", query_module.Parameter(1)
        )
        assert query.func == "user"
        assert query.values == query_module.Parameter(1)

    @staticmethod
    def test___repr__():
        query = query_module.ParameterizedFunction(
            "user", query_module.Parameter(1)
        )
        assert (
            query.__repr__() == "ParameterizedFunction('user', Parameter(1))"
        )

    @staticmethod
    def test___eq__parameter():
        query = query_module.ParameterizedFunction(
            "user", query_module.Parameter(1)
        )
        assert (
            query.__eq__(
                query_module.ParameterizedFunction(
                    "user", query_module.Parameter(1)
                )
            )
            is True
        )

    @staticmethod
    def test___eq__no_parameter():
        query = query_module.ParameterizedFunction(
            "user", query_module.Parameter(1)
        )
        assert query.__eq__(42) is NotImplemented


class TestNode:
    @staticmethod
    def test_constructor():
        with pytest.raises(TypeError):
            query_module.Node()

    @staticmethod
    def _make_one():
        # Bypass the intentionally broken constructor.
        node = object.__new__(query_module.Node)
        assert isinstance(node, query_module.Node)
        return node

    def test___eq__(self):
        node = self._make_one()
        with pytest.raises(NotImplementedError):
            node == unittest.mock.sentinel.other

    def test___ne__(self):
        node = self._make_one()
        with pytest.raises(NotImplementedError):
            node != unittest.mock.sentinel.other

    def test___le__(self):
        node = self._make_one()
        with pytest.raises(TypeError) as exc_info:
            node <= None

        assert exc_info.value.args == ("Nodes cannot be ordered",)

    def test___lt__(self):
        node = self._make_one()
        with pytest.raises(TypeError) as exc_info:
            node < None

        assert exc_info.value.args == ("Nodes cannot be ordered",)

    def test___ge__(self):
        node = self._make_one()
        with pytest.raises(TypeError) as exc_info:
            node >= None

        assert exc_info.value.args == ("Nodes cannot be ordered",)

    def test___gt__(self):
        node = self._make_one()
        with pytest.raises(TypeError) as exc_info:
            node > None

        assert exc_info.value.args == ("Nodes cannot be ordered",)

    def test__to_filter(self):
        node = self._make_one()
        with pytest.raises(NotImplementedError):
            node._to_filter()

    def test__post_filters(self):
        node = self._make_one()
        assert node._post_filters() is None

    def test_resolve(self):
        node = self._make_one()
        used = {}
        assert node.resolve({}, used) is node
        assert used == {}


class TestFalseNode:
    @staticmethod
    def test___eq__():
        false_node1 = query_module.FalseNode()
        false_node2 = query_module.FalseNode()
        false_node3 = unittest.mock.sentinel.false_node
        assert false_node1 == false_node1
        assert false_node1 == false_node2
        assert not false_node1 == false_node3

    @staticmethod
    def test__to_filter():
        false_node = query_module.FalseNode()
        with pytest.raises(exceptions.BadQueryError):
            false_node._to_filter()

    @staticmethod
    def test__to_filter_post():
        false_node = query_module.FalseNode()
        assert false_node._to_filter(post=True) is None


class TestParameterNode:
    @staticmethod
    def test_constructor():
        prop = model.Property(name="val")
        param = query_module.Parameter("abc")
        parameter_node = query_module.ParameterNode(prop, "=", param)
        assert parameter_node._prop is prop
        assert parameter_node._op == "="
        assert parameter_node._param is param

    @staticmethod
    def test_constructor_bad_property():
        param = query_module.Parameter(11)
        with pytest.raises(TypeError):
            query_module.ParameterNode(None, "!=", param)

    @staticmethod
    def test_constructor_bad_op():
        prop = model.Property(name="guitar")
        param = query_module.Parameter("pick")
        with pytest.raises(TypeError):
            query_module.ParameterNode(prop, "less", param)

    @staticmethod
    def test_constructor_bad_param():
        prop = model.Property(name="california")
        with pytest.raises(TypeError):
            query_module.ParameterNode(prop, "<", None)

    @staticmethod
    def test_pickling():
        prop = model.Property(name="val")
        param = query_module.Parameter("abc")
        parameter_node = query_module.ParameterNode(prop, "=", param)

        pickled = pickle.dumps(parameter_node)
        unpickled = pickle.loads(pickled)
        assert parameter_node == unpickled

    @staticmethod
    def test___repr__():
        prop = model.Property(name="val")
        param = query_module.Parameter("abc")
        parameter_node = query_module.ParameterNode(prop, "=", param)

        expected = "ParameterNode({!r}, '=', Parameter('abc'))".format(prop)
        assert repr(parameter_node) == expected

    @staticmethod
    def test___eq__():
        prop1 = model.Property(name="val")
        param1 = query_module.Parameter("abc")
        parameter_node1 = query_module.ParameterNode(prop1, "=", param1)
        prop2 = model.Property(name="ue")
        parameter_node2 = query_module.ParameterNode(prop2, "=", param1)
        parameter_node3 = query_module.ParameterNode(prop1, "<", param1)
        param2 = query_module.Parameter(900)
        parameter_node4 = query_module.ParameterNode(prop1, "=", param2)
        parameter_node5 = unittest.mock.sentinel.parameter_node

        assert parameter_node1 == parameter_node1
        assert not parameter_node1 == parameter_node2
        assert not parameter_node1 == parameter_node3
        assert not parameter_node1 == parameter_node4
        assert not parameter_node1 == parameter_node5

    @staticmethod
    def test__to_filter():
        prop = model.Property(name="val")
        param = query_module.Parameter("abc")
        parameter_node = query_module.ParameterNode(prop, "=", param)
        with pytest.raises(exceptions.BadArgumentError):
            parameter_node._to_filter()

    @staticmethod
    def test_resolve_simple():
        prop = model.Property(name="val")
        param = query_module.Parameter("abc")
        parameter_node = query_module.ParameterNode(prop, "=", param)

        value = 67
        bindings = {"abc": value}
        used = {}
        resolved_node = parameter_node.resolve(bindings, used)

        assert resolved_node == query_module.FilterNode("val", "=", value)
        assert used == {"abc": True}

    @staticmethod
    def test_resolve_with_in():
        prop = model.Property(name="val")
        param = query_module.Parameter("replace")
        parameter_node = query_module.ParameterNode(prop, "in", param)

        value = (19, 20, 28)
        bindings = {"replace": value}
        used = {}
        resolved_node = parameter_node.resolve(bindings, used)

        assert resolved_node == query_module.DisjunctionNode(
            query_module.FilterNode("val", "=", 19),
            query_module.FilterNode("val", "=", 20),
            query_module.FilterNode("val", "=", 28),
        )
        assert used == {"replace": True}

    @staticmethod
    def test_resolve_in_empty_container():
        prop = model.Property(name="val")
        param = query_module.Parameter("replace")
        parameter_node = query_module.ParameterNode(prop, "in", param)

        value = ()
        bindings = {"replace": value}
        used = {}
        resolved_node = parameter_node.resolve(bindings, used)

        assert resolved_node == query_module.FalseNode()
        assert used == {"replace": True}


class TestFilterNode:
    @staticmethod
    def test_constructor():
        filter_node = query_module.FilterNode("a", ">", 9)
        assert filter_node._name == "a"
        assert filter_node._opsymbol == ">"
        assert filter_node._value == 9

    @staticmethod
    def test_constructor_with_key():
        key = key_module.Key("a", "b", app="c", namespace="d")
        filter_node = query_module.FilterNode("name", "=", key)
        assert filter_node._name == "name"
        assert filter_node._opsymbol == "="
        assert filter_node._value is key._key

    @staticmethod
    def test_constructor_in():
        or_node = query_module.FilterNode("a", "in", ("x", "y", "z"))

        filter_node1 = query_module.FilterNode("a", "=", "x")
        filter_node2 = query_module.FilterNode("a", "=", "y")
        filter_node3 = query_module.FilterNode("a", "=", "z")
        assert or_node == query_module.DisjunctionNode(
            filter_node1, filter_node2, filter_node3
        )

    @staticmethod
    def test_constructor_in_single():
        filter_node = query_module.FilterNode("a", "in", [9000])
        assert isinstance(filter_node, query_module.FilterNode)
        assert filter_node._name == "a"
        assert filter_node._opsymbol == "="
        assert filter_node._value == 9000

    @staticmethod
    def test_constructor_in_empty():
        filter_node = query_module.FilterNode("a", "in", set())
        assert isinstance(filter_node, query_module.FalseNode)

    @staticmethod
    def test_constructor_in_invalid_container():
        with pytest.raises(TypeError):
            query_module.FilterNode("a", "in", {})

    @staticmethod
    def test_constructor_ne():
        or_node = query_module.FilterNode("a", "!=", 2.5)

        filter_node1 = query_module.FilterNode("a", "<", 2.5)
        filter_node2 = query_module.FilterNode("a", ">", 2.5)
        assert or_node == query_module.DisjunctionNode(
            filter_node1, filter_node2
        )

    @staticmethod
    def test_pickling():
        filter_node = query_module.FilterNode("speed", ">=", 88)

        pickled = pickle.dumps(filter_node)
        unpickled = pickle.loads(pickled)
        assert filter_node == unpickled

    @staticmethod
    def test___repr__():
        filter_node = query_module.FilterNode("speed", ">=", 88)
        assert repr(filter_node) == "FilterNode('speed', '>=', 88)"

    @staticmethod
    def test___eq__():
        filter_node1 = query_module.FilterNode("speed", ">=", 88)
        filter_node2 = query_module.FilterNode("slow", ">=", 88)
        filter_node3 = query_module.FilterNode("speed", "<=", 88)
        filter_node4 = query_module.FilterNode("speed", ">=", 188)
        filter_node5 = unittest.mock.sentinel.filter_node
        assert filter_node1 == filter_node1
        assert not filter_node1 == filter_node2
        assert not filter_node1 == filter_node3
        assert not filter_node1 == filter_node4
        assert not filter_node1 == filter_node5

    @staticmethod
    def test__to_filter_post():
        filter_node = query_module.FilterNode("speed", ">=", 88)
        assert filter_node._to_filter(post=True) is None

    @staticmethod
    def test__to_filter_bad_op():
        filter_node = query_module.FilterNode("speed", ">=", 88)
        filter_node._opsymbol = "!="
        with pytest.raises(NotImplementedError):
            filter_node._to_filter()

    @staticmethod
    def test__to_filter():
        filter_node = query_module.FilterNode("speed", ">=", 88)
        with pytest.raises(NotImplementedError):
            filter_node._to_filter()


class TestPostFilterNode:
    @staticmethod
    def test_constructor():
        predicate = unittest.mock.sentinel.predicate
        post_filter_node = query_module.PostFilterNode(predicate)
        assert post_filter_node.predicate is predicate

    @staticmethod
    def test_pickling():
        predicate = "must-be-pickle-able"
        post_filter_node = query_module.PostFilterNode(predicate)

        pickled = pickle.dumps(post_filter_node)
        unpickled = pickle.loads(pickled)
        assert post_filter_node == unpickled

    @staticmethod
    def test___repr__():
        predicate = "predicate-not-repr"
        post_filter_node = query_module.PostFilterNode(predicate)
        assert repr(post_filter_node) == "PostFilterNode(predicate-not-repr)"

    @staticmethod
    def test___eq__():
        predicate1 = unittest.mock.sentinel.predicate1
        post_filter_node1 = query_module.PostFilterNode(predicate1)
        predicate2 = unittest.mock.sentinel.predicate2
        post_filter_node2 = query_module.PostFilterNode(predicate2)
        post_filter_node3 = unittest.mock.sentinel.post_filter_node
        assert post_filter_node1 == post_filter_node1
        assert not post_filter_node1 == post_filter_node2
        assert not post_filter_node1 == post_filter_node3

    @staticmethod
    def test__to_filter_post():
        predicate = unittest.mock.sentinel.predicate
        post_filter_node = query_module.PostFilterNode(predicate)
        assert post_filter_node._to_filter(post=True) is predicate

    @staticmethod
    def test__to_filter():
        predicate = unittest.mock.sentinel.predicate
        post_filter_node = query_module.PostFilterNode(predicate)
        assert post_filter_node._to_filter() is None


class Test_BooleanClauses:
    @staticmethod
    def test_constructor_or():
        or_clauses = query_module._BooleanClauses("name", True)
        assert or_clauses.name == "name"
        assert or_clauses.combine_or
        assert or_clauses.or_parts == []

    @staticmethod
    def test_constructor_and():
        and_clauses = query_module._BooleanClauses("name", False)
        assert and_clauses.name == "name"
        assert not and_clauses.combine_or
        assert and_clauses.or_parts == [[]]

    @staticmethod
    def test_add_node_invalid():
        clauses = query_module._BooleanClauses("name", False)
        with pytest.raises(TypeError):
            clauses.add_node(None)

    @staticmethod
    def test_add_node_or_with_simple():
        clauses = query_module._BooleanClauses("name", True)
        node = query_module.FilterNode("a", "=", 7)
        clauses.add_node(node)
        assert clauses.or_parts == [node]

    @staticmethod
    def test_add_node_or_with_disjunction():
        clauses = query_module._BooleanClauses("name", True)
        node1 = query_module.FilterNode("a", "=", 7)
        node2 = query_module.FilterNode("b", ">", 7.5)
        node3 = query_module.DisjunctionNode(node1, node2)
        clauses.add_node(node3)
        assert clauses.or_parts == [node1, node2]

    @staticmethod
    def test_add_node_and_with_simple():
        clauses = query_module._BooleanClauses("name", False)
        node1 = query_module.FilterNode("a", "=", 7)
        node2 = query_module.FilterNode("b", ">", 7.5)
        node3 = query_module.FilterNode("c", "<", "now")
        # Modify to see the "broadcast"
        clauses.or_parts = [[node1], [node2], [node3]]

        node4 = query_module.FilterNode("d", ">=", 80)
        clauses.add_node(node4)
        assert clauses.or_parts == [
            [node1, node4],
            [node2, node4],
            [node3, node4],
        ]

    @staticmethod
    def test_add_node_and_with_conjunction():
        clauses = query_module._BooleanClauses("name", False)
        node1 = query_module.FilterNode("a", "=", 7)
        node2 = query_module.FilterNode("b", ">", 7.5)
        clauses.or_parts = [[node1], [node2]]  # Modify to see the "broadcast"

        node3 = query_module.FilterNode("c", "<", "now")
        node4 = query_module.FilterNode("d", ">=", 80)
        node5 = query_module.ConjunctionNode(node3, node4)
        clauses.add_node(node5)
        assert clauses.or_parts == [
            [node1, node3, node4],
            [node2, node3, node4],
        ]

    @staticmethod
    def test_add_node_and_with_disjunction():
        clauses = query_module._BooleanClauses("name", False)
        node1 = query_module.FilterNode("a", "=", 7)
        node2 = query_module.FilterNode("b", ">", 7.5)
        clauses.or_parts = [[node1], [node2]]  # Modify to see the "broadcast"

        node3 = query_module.FilterNode("c", "<", "now")
        node4 = query_module.FilterNode("d", ">=", 80)
        node5 = query_module.DisjunctionNode(node3, node4)
        clauses.add_node(node5)
        assert clauses.or_parts == [
            [node1, node3],
            [node1, node4],
            [node2, node3],
            [node2, node4],
        ]


class TestConjunctionNode:
    @staticmethod
    def test_constructor_no_nodes():
        with pytest.raises(TypeError):
            query_module.ConjunctionNode()

    @staticmethod
    def test_constructor_one_node():
        node = query_module.FilterNode("a", "=", 7)
        result_node = query_module.ConjunctionNode(node)
        assert result_node is node

    @staticmethod
    def test_constructor_many_nodes():
        node1 = query_module.FilterNode("a", "=", 7)
        node2 = query_module.FilterNode("b", ">", 7.5)
        node3 = query_module.FilterNode("c", "<", "now")
        node4 = query_module.FilterNode("d", ">=", 80)

        result_node = query_module.ConjunctionNode(node1, node2, node3, node4)
        assert isinstance(result_node, query_module.ConjunctionNode)
        assert result_node._nodes == [node1, node2, node3, node4]

    @staticmethod
    def test_constructor_convert_or():
        node1 = query_module.FilterNode("a", "=", 7)
        node2 = query_module.FilterNode("b", ">", 7.5)
        node3 = query_module.DisjunctionNode(node1, node2)
        node4 = query_module.FilterNode("d", ">=", 80)

        result_node = query_module.ConjunctionNode(node3, node4)
        assert isinstance(result_node, query_module.DisjunctionNode)
        assert result_node._nodes == [
            query_module.ConjunctionNode(node1, node4),
            query_module.ConjunctionNode(node2, node4),
        ]

    @staticmethod
    @unittest.mock.patch("google.cloud.ndb.query._BooleanClauses")
    def test_constructor_unreachable(boolean_clauses):
        clauses = unittest.mock.Mock(
            or_parts=[], spec=("add_node", "or_parts")
        )
        boolean_clauses.return_value = clauses

        node1 = query_module.FilterNode("a", "=", 7)
        node2 = query_module.FilterNode("b", ">", 7.5)

        with pytest.raises(RuntimeError):
            query_module.ConjunctionNode(node1, node2)

        boolean_clauses.assert_called_once_with(
            "ConjunctionNode", combine_or=False
        )
        assert clauses.add_node.call_count == 2
        clauses.add_node.assert_has_calls(
            [unittest.mock.call(node1), unittest.mock.call(node2)]
        )

    @staticmethod
    def test_pickling():
        node1 = query_module.FilterNode("a", "=", 7)
        node2 = query_module.FilterNode("b", ">", 7.5)
        and_node = query_module.ConjunctionNode(node1, node2)

        pickled = pickle.dumps(and_node)
        unpickled = pickle.loads(pickled)
        assert and_node == unpickled

    @staticmethod
    def test___iter__():
        node1 = query_module.FilterNode("a", "=", 7)
        node2 = query_module.FilterNode("b", ">", 7.5)
        and_node = query_module.ConjunctionNode(node1, node2)

        assert list(and_node) == and_node._nodes

    @staticmethod
    def test___repr__():
        node1 = query_module.FilterNode("a", "=", 7)
        node2 = query_module.FilterNode("b", ">", 7.5)
        and_node = query_module.ConjunctionNode(node1, node2)
        expected = "AND(FilterNode('a', '=', 7), FilterNode('b', '>', 7.5))"
        assert repr(and_node) == expected

    @staticmethod
    def test___eq__():
        filter_node1 = query_module.FilterNode("a", "=", 7)
        filter_node2 = query_module.FilterNode("b", ">", 7.5)
        filter_node3 = query_module.FilterNode("c", "<", "now")

        and_node1 = query_module.ConjunctionNode(filter_node1, filter_node2)
        and_node2 = query_module.ConjunctionNode(filter_node2, filter_node1)
        and_node3 = query_module.ConjunctionNode(filter_node1, filter_node3)
        and_node4 = unittest.mock.sentinel.and_node

        assert and_node1 == and_node1
        assert not and_node1 == and_node2
        assert not and_node1 == and_node3
        assert not and_node1 == and_node4

    @staticmethod
    def test__to_filter_empty():
        node1 = query_module.FilterNode("a", "=", 7)
        node2 = query_module.FilterNode("b", "<", 6)
        and_node = query_module.ConjunctionNode(node1, node2)

        as_filter = and_node._to_filter(post=True)
        assert as_filter is None

    @staticmethod
    def test__to_filter_single():
        node1 = unittest.mock.Mock(spec=query_module.FilterNode)
        node2 = query_module.PostFilterNode("predicate")
        node3 = unittest.mock.Mock(spec=query_module.FilterNode)
        node3._to_filter.return_value = False
        and_node = query_module.ConjunctionNode(node1, node2, node3)

        as_filter = and_node._to_filter()
        assert as_filter is node1._to_filter.return_value

        node1._to_filter.assert_called_once_with(post=False)

    @staticmethod
    def test__to_filter_multiple():
        node1 = query_module.PostFilterNode("predicate1")
        node2 = query_module.PostFilterNode("predicate2")
        and_node = query_module.ConjunctionNode(node1, node2)

        with pytest.raises(NotImplementedError):
            and_node._to_filter(post=True)

    @staticmethod
    def test__post_filters_empty():
        node1 = query_module.FilterNode("a", "=", 7)
        node2 = query_module.FilterNode("b", ">", 77)
        and_node = query_module.ConjunctionNode(node1, node2)

        post_filters_node = and_node._post_filters()
        assert post_filters_node is None

    @staticmethod
    def test__post_filters_single():
        node1 = query_module.FilterNode("a", "=", 7)
        node2 = query_module.PostFilterNode("predicate2")
        and_node = query_module.ConjunctionNode(node1, node2)

        post_filters_node = and_node._post_filters()
        assert post_filters_node is node2

    @staticmethod
    def test__post_filters_multiple():
        node1 = query_module.FilterNode("a", "=", 7)
        node2 = query_module.PostFilterNode("predicate2")
        node3 = query_module.PostFilterNode("predicate3")
        and_node = query_module.ConjunctionNode(node1, node2, node3)

        post_filters_node = and_node._post_filters()
        assert post_filters_node == query_module.ConjunctionNode(node2, node3)

    @staticmethod
    def test__post_filters_same():
        node1 = query_module.PostFilterNode("predicate1")
        node2 = query_module.PostFilterNode("predicate2")
        and_node = query_module.ConjunctionNode(node1, node2)

        post_filters_node = and_node._post_filters()
        assert post_filters_node is and_node

    @staticmethod
    def test_resolve():
        node1 = query_module.FilterNode("a", "=", 7)
        node2 = query_module.FilterNode("b", ">", 77)
        and_node = query_module.ConjunctionNode(node1, node2)

        bindings = {}
        used = {}
        resolved_node = and_node.resolve(bindings, used)

        assert resolved_node is and_node
        assert bindings == {}
        assert used == {}

    @staticmethod
    def test_resolve_changed():
        node1 = unittest.mock.Mock(spec=query_module.FilterNode)
        node2 = query_module.FilterNode("b", ">", 77)
        node3 = query_module.FilterNode("c", "=", 7)
        node1.resolve.return_value = node3
        and_node = query_module.ConjunctionNode(node1, node2)

        bindings = {}
        used = {}
        resolved_node = and_node.resolve(bindings, used)

        assert isinstance(resolved_node, query_module.ConjunctionNode)
        assert resolved_node._nodes == [node3, node2]
        assert bindings == {}
        assert used == {}
        node1.resolve.assert_called_once_with(bindings, used)


class TestDisjunctionNode:
    @staticmethod
    def test_constructor_no_nodes():
        with pytest.raises(TypeError):
            query_module.DisjunctionNode()

    @staticmethod
    def test_constructor_one_node():
        node = query_module.FilterNode("a", "=", 7)
        result_node = query_module.DisjunctionNode(node)
        assert result_node is node

    @staticmethod
    def test_constructor_many_nodes():
        node1 = query_module.FilterNode("a", "=", 7)
        node2 = query_module.FilterNode("b", ">", 7.5)
        node3 = query_module.FilterNode("c", "<", "now")
        node4 = query_module.FilterNode("d", ">=", 80)

        result_node = query_module.DisjunctionNode(node1, node2, node3, node4)
        assert isinstance(result_node, query_module.DisjunctionNode)
        assert result_node._nodes == [node1, node2, node3, node4]

    @staticmethod
    def test_pickling():
        node1 = query_module.FilterNode("a", "=", 7)
        node2 = query_module.FilterNode("b", ">", 7.5)
        or_node = query_module.DisjunctionNode(node1, node2)

        pickled = pickle.dumps(or_node)
        unpickled = pickle.loads(pickled)
        assert or_node == unpickled

    @staticmethod
    def test___iter__():
        node1 = query_module.FilterNode("a", "=", 7)
        node2 = query_module.FilterNode("b", ">", 7.5)
        or_node = query_module.DisjunctionNode(node1, node2)

        assert list(or_node) == or_node._nodes

    @staticmethod
    def test___repr__():
        node1 = query_module.FilterNode("a", "=", 7)
        node2 = query_module.FilterNode("b", ">", 7.5)
        or_node = query_module.DisjunctionNode(node1, node2)
        expected = "OR(FilterNode('a', '=', 7), FilterNode('b', '>', 7.5))"
        assert repr(or_node) == expected

    @staticmethod
    def test___eq__():
        filter_node1 = query_module.FilterNode("a", "=", 7)
        filter_node2 = query_module.FilterNode("b", ">", 7.5)
        filter_node3 = query_module.FilterNode("c", "<", "now")

        or_node1 = query_module.DisjunctionNode(filter_node1, filter_node2)
        or_node2 = query_module.DisjunctionNode(filter_node2, filter_node1)
        or_node3 = query_module.DisjunctionNode(filter_node1, filter_node3)
        or_node4 = unittest.mock.sentinel.or_node

        assert or_node1 == or_node1
        assert not or_node1 == or_node2
        assert not or_node1 == or_node3
        assert not or_node1 == or_node4

    @staticmethod
    def test_resolve():
        node1 = query_module.FilterNode("a", "=", 7)
        node2 = query_module.FilterNode("b", ">", 77)
        or_node = query_module.DisjunctionNode(node1, node2)

        bindings = {}
        used = {}
        resolved_node = or_node.resolve(bindings, used)

        assert resolved_node is or_node
        assert bindings == {}
        assert used == {}

    @staticmethod
    def test_resolve_changed():
        node1 = unittest.mock.Mock(spec=query_module.FilterNode)
        node2 = query_module.FilterNode("b", ">", 77)
        node3 = query_module.FilterNode("c", "=", 7)
        node1.resolve.return_value = node3
        or_node = query_module.DisjunctionNode(node1, node2)

        bindings = {}
        used = {}
        resolved_node = or_node.resolve(bindings, used)

        assert isinstance(resolved_node, query_module.DisjunctionNode)
        assert resolved_node._nodes == [node3, node2]
        assert bindings == {}
        assert used == {}
        node1.resolve.assert_called_once_with(bindings, used)


def test_AND():
    assert query_module.AND is query_module.ConjunctionNode


def test_OR():
    assert query_module.OR is query_module.DisjunctionNode


class TestQuery:
    @staticmethod
    def test_constructor():
        query = query_module.Query(kind="Foo")
        assert query.kind == "Foo"
        assert query.ancestor is None
        assert query.filters is None
        assert query.orders is None

    @staticmethod
    @pytest.mark.usefixtures("in_context")
    def test_constructor_with_ancestor_parameterized_function():
        query = query_module.Query(
            ancestor=query_module.ParameterizedFunction(
                "key", query_module.Parameter(1)
            )
        )
        assert query.ancestor == query_module.ParameterizedFunction(
            "key", query_module.Parameter(1)
        )

    @staticmethod
    @pytest.mark.usefixtures("in_context")
    def test_constructor_with_ancestor_and_app():
        key = key_module.Key("a", "b", app="app")
        query = query_module.Query(ancestor=key, app="app")
        assert query.app == "app"

    @staticmethod
    @pytest.mark.usefixtures("in_context")
    def test_constructor_with_ancestor_and_namespace():
        key = key_module.Key("a", "b", namespace="space")
        query = query_module.Query(ancestor=key, namespace="space")
        assert query.namespace == "space"

    @staticmethod
    @pytest.mark.usefixtures("in_context")
    def test_constructor_with_ancestor_parameterized_thing():
        query = query_module.Query(ancestor=query_module.ParameterizedThing())
        assert isinstance(query.ancestor, query_module.ParameterizedThing)

    @staticmethod
    @pytest.mark.usefixtures("in_context")
    def test_constructor_with_projection():
        query = query_module.Query(kind="Foo", projection=["X"])
        assert query.projection == ("X",)

    @staticmethod
    @pytest.mark.usefixtures("in_context")
    @unittest.mock.patch("google.cloud.ndb.model.Model._check_properties")
    def test_constructor_with_projection_as_property(_check_props):
        query = query_module.Query(
            kind="Foo", projection=[model.Property(name="X")]
        )
        assert query.projection == ("X",)
        _check_props.assert_not_called()

    @staticmethod
    @pytest.mark.usefixtures("in_context")
    @unittest.mock.patch("google.cloud.ndb.model.Model._check_properties")
    def test_constructor_with_projection_as_property_modelclass(_check_props):
        class Foo(model.Model):
            x = model.IntegerProperty()

        query = query_module.Query(
            kind="Foo", projection=[model.Property(name="x")]
        )
        assert query.projection == ("x",)
        _check_props.assert_called_once_with(["x"])

    @staticmethod
    @pytest.mark.usefixtures("in_context")
    def test_constructor_with_group_by():
        query = query_module.Query(kind="Foo", group_by=["X"])
        assert query.group_by == ("X",)

    @staticmethod
    @pytest.mark.usefixtures("in_context")
    def test_constructor_with_filters():
        query = query_module.Query(
            filters=query_module.FilterNode("f", None, None)
        )
        assert isinstance(query.filters, query_module.Node)

    @staticmethod
    @pytest.mark.usefixtures("in_context")
    def test_constructor_with_orders():
        query = query_module.Query(orders=[])
        assert query.orders == []

    @staticmethod
    @pytest.mark.usefixtures("in_context")
    def test_constructor_with_default_options():
        options = query.QueryOptions()
        q = query.Query(default_options=options)
        assert q.default_options == options

    @staticmethod
    @pytest.mark.usefixtures("in_context")
    def test_constructor_with_bad_default_options():
        with pytest.raises(TypeError):
            query.Query(default_options="bad")

    @staticmethod
    @pytest.mark.usefixtures("in_context")
    def test_constructor_with_default_options_and_projection():
        options = query.QueryOptions(projection=["X"])
        with pytest.raises(TypeError):
            query.Query(projection=["Y"], default_options=options)

    @staticmethod
    @pytest.mark.usefixtures("in_context")
    def test_query_errors():
        with pytest.raises(TypeError):
            query_module.Query(
                ancestor=query_module.ParameterizedFunction(
                    "user", query_module.Parameter(1)
                )
            )
        with pytest.raises(TypeError):
            query_module.Query(ancestor=42)
        with pytest.raises(ValueError):
            query_module.Query(ancestor=model.Key("Kind", None))
        with pytest.raises(TypeError):
            query_module.Query(ancestor=model.Key("Kind", 1), app="another")
        with pytest.raises(TypeError):
            query_module.Query(ancestor=model.Key("X", 1), namespace="another")
        with pytest.raises(TypeError):
            query_module.Query(filters=42)
        with pytest.raises(TypeError):
<<<<<<< HEAD
            query.Query(orders=42)
=======
            query_module.Query(orders=42)
        # with pytest.raises(TypeError):
        #     query_module.Query(default_options=42)
>>>>>>> 53dfba93
        with pytest.raises(TypeError):
            query_module.Query(projection="")
        with pytest.raises(TypeError):
            query_module.Query(projection=42)
        with pytest.raises(TypeError):
            query_module.Query(projection=[42])
        with pytest.raises(TypeError):
            query_module.Query(group_by="")
        with pytest.raises(TypeError):
<<<<<<< HEAD
            query.Query(group_by=42)
        with pytest.raises(TypeError):
            query.Query(group_by=[])

    @staticmethod
    @pytest.mark.usefixtures("in_context")
    def test___repr__():
        options = query.QueryOptions(kind="Bar")
        q = query.Query(
            kind="Foo",
            ancestor=key_module.Key("a", "b", app="app", namespace="space"),
            namespace="space",
            app="app",
            group_by=["X"],
            projection=[model.Property(name="x")],
            filters=query.FilterNode("f", None, None),
            default_options=options,
            orders=[],
        )
        rep = (
            "Query(app='app', namespace='space', kind='Foo', ancestor="
            "Key('a', 'b', app='app', namespace='space'), filters="
            "FilterNode('f', None, None), orders=[], projection=['x'], "
            "group_by=['X'], default_options=QueryOptions(kind='Bar'))"
        )
        assert q.__repr__() == rep

    @staticmethod
    @pytest.mark.usefixtures("in_context")
    def test___repr__no_params():
        q = query.Query()
        rep = "Query()"
        assert q.__repr__() == rep

    @staticmethod
    @pytest.mark.usefixtures("in_context")
    def test_bind():
        options = query.QueryOptions(kind="Bar")
        q = query.Query(
            kind="Foo",
            ancestor=key_module.Key("a", "b", app="app", namespace="space"),
            namespace="space",
            app="app",
            group_by=["X"],
            projection=[model.Property(name="x")],
            filters=query.FilterNode("f", None, None),
            default_options=options,
            orders=[],
        )
        q2 = q.bind()
        assert q2.kind == "Foo"

    @staticmethod
    @pytest.mark.usefixtures("in_context")
    def test_bind_with_parameter_ancestor():
        options = query.QueryOptions(kind="Bar")
        q = query.Query(
            kind="Foo",
            ancestor=query.Parameter("xyz"),
            namespace="space",
            app="app",
            group_by=["X"],
            projection=[model.Property(name="x")],
            filters=query.FilterNode("f", None, None),
            default_options=options,
            orders=[],
        )
        key = key_module.Key("a", "b", app="app", namespace="space")
        q2 = q.bind(xyz=key)
        assert q2.kind == "Foo"

    @staticmethod
    @pytest.mark.usefixtures("in_context")
    def test_bind_with_bound_and_unbound():
        options = query.QueryOptions(kind="Bar")
        q = query.Query(
            kind="Foo",
            ancestor=query.Parameter("xyz"),
            namespace="space",
            app="app",
            group_by=["X"],
            projection=[model.Property(name="x")],
            filters=query.FilterNode("f", None, None),
            default_options=options,
            orders=[],
        )
        with pytest.raises(exceptions.BadArgumentError):
            q.bind(42, "xyz", xyz="1")

    @staticmethod
    @pytest.mark.usefixtures("in_context")
    def test_bind_error():
        q = query.Query()
        with pytest.raises(exceptions.BadArgumentError):
            q.bind(42)

    @staticmethod
    @pytest.mark.usefixtures("in_context")
    def test__get_query(context):
        options = query.QueryOptions(kind="Bar")
        q = query.Query(
            kind="Foo",
            ancestor=key_module.Key("a", "b", app="app", namespace="space"),
            namespace="space",
            app="app",
            group_by=["X"],
            projection=[model.Property(name="x")],
            filters=query.FilterNode("f", None, None),
            default_options=options,
            orders=[],
        )
        dsq = q._get_query(context.client)
        assert isinstance(dsq, datastore.Query)

    @staticmethod
    @pytest.mark.usefixtures("in_context")
    def test__get_query_with_conjunction_node(context):
        options = query.QueryOptions(kind="Bar")
        filters = [
            query.FilterNode("y", ">", 0),
            query.FilterNode("y", "<", 1000),
        ]
        q = query.Query(
            kind="Foo",
            ancestor=key_module.Key("a", "b", app="app", namespace="space"),
            namespace="space",
            app="app",
            group_by=["X"],
            projection=[model.Property(name="x")],
            filters=query.ConjunctionNode(*filters),
            default_options=options,
            orders=[],
        )
        dsq = q._get_query(context.client)
        assert isinstance(dsq, datastore.Query)

    @staticmethod
    @pytest.mark.usefixtures("in_context")
    def test__get_query_no_args(context):
        q = query.Query()
        dsq = q._get_query(context.client)
        assert isinstance(dsq, datastore.Query)

    @staticmethod
    @pytest.mark.usefixtures("in_context")
    def test_is_distinct_true(context):
        q = query.Query(group_by=["X"], projection=[model.Property(name="X")])
        assert q.is_distinct is True

    @staticmethod
    @pytest.mark.usefixtures("in_context")
    def test_is_distinct_false(context):
        q = query.Query(group_by=["X"], projection=[model.Property(name="y")])
        assert q.is_distinct is False

    @staticmethod
    @pytest.mark.usefixtures("in_context")
    def test_filter(context):
        q = query.Query(kind="Foo", filters=query.FilterNode("x", "=", 1))
        filters = [
            query.FilterNode("y", ">", 0),
            query.FilterNode("y", "<", 1000),
        ]
        q = q.filter(*filters)
        filters.insert(0, query.FilterNode("x", "=", 1))
        assert q.filters == query.ConjunctionNode(*filters)

    @staticmethod
    @pytest.mark.usefixtures("in_context")
    def test_filter_one_arg(context):
        q = query.Query(kind="Foo")
        filters = (query.FilterNode("y", ">", 0),)
        q = q.filter(*filters)
        assert q.filters == filters[0]

    @staticmethod
    @pytest.mark.usefixtures("in_context")
    def test_filter_no_args(context):
        q = query.Query(kind="Foo", filters=query.FilterNode("x", "=", 1))
        filters = []
        q = q.filter(*filters)
        assert q.filters == query.FilterNode("x", "=", 1)

    @staticmethod
    @pytest.mark.usefixtures("in_context")
    def test_filter_bad_args(context):
        q = query.Query(kind="Foo", filters=query.FilterNode("x", "=", 1))
        filters = ["f"]
        with pytest.raises(TypeError):
            q.filter(*filters)

    @staticmethod
    @pytest.mark.usefixtures("in_context")
    def test_analyze(context):
        q = query.Query(
            kind="Foo",
            filters=query.FilterNode("x", "=", 1),
            ancestor=query.Parameter("xyz"),
        )
        analysis = q.analyze()
        assert analysis == ["xyz"]

    @staticmethod
    @pytest.mark.usefixtures("in_context")
    def test_analyze_no_args(context):
        q = query.Query(kind="Foo")
        analysis = q.analyze()
        assert analysis == []

    @staticmethod
    @pytest.mark.usefixtures("in_context")
    def test_order(context):
        q = query.Query(kind="Foo", orders=["a", "b"])
        q = q.order("c", "d")
        assert q.orders == ["a", "b", "c", "d"]

    @staticmethod
    @pytest.mark.usefixtures("in_context")
    def test_order_no_initial_order(context):
        q = query.Query(kind="Foo")
        q = q.order("c", "d")
        assert q.orders == ["c", "d"]

    @staticmethod
    @pytest.mark.usefixtures("in_context")
    def test_order_no_args(context):
        q = query.Query(kind="Foo", orders=["a", "b"])
        q = q.order()
        assert q.orders == ["a", "b"]
=======
            query_module.Query(group_by=42)

    @staticmethod
    @pytest.mark.usefixtures("in_context")
    @unittest.mock.patch("google.cloud.ndb.query._datastore_query")
    def test_fetch_async(_datastore_query):
        future = tasklets.Future("fetch")
        _datastore_query.fetch.return_value = future
        query = query_module.Query()
        assert query.fetch_async() is future

    @staticmethod
    @pytest.mark.usefixtures("in_context")
    def test_fetch_async_with_limit():
        query = query_module.Query()
        with pytest.raises(NotImplementedError):
            query.fetch_async(limit=20)

    @staticmethod
    @pytest.mark.usefixtures("in_context")
    def test_fetch_async_with_options():
        query = query_module.Query()
        with pytest.raises(NotImplementedError):
            query.fetch_async(foo="bar")

    @staticmethod
    @pytest.mark.usefixtures("in_context")
    @unittest.mock.patch("google.cloud.ndb.query._datastore_query")
    def test_fetch(_datastore_query):
        future = tasklets.Future("fetch")
        future.set_result("foo")
        _datastore_query.fetch.return_value = future
        query = query_module.Query()
        assert query.fetch() == "foo"
>>>>>>> 53dfba93


def test_gql():
    with pytest.raises(NotImplementedError):
        query_module.gql()


class TestQueryIterator:
    @staticmethod
    def test_constructor():
        with pytest.raises(NotImplementedError):
            query_module.QueryIterator()<|MERGE_RESOLUTION|>--- conflicted
+++ resolved
@@ -37,15 +37,14 @@
 class TestQueryOptions:
     @staticmethod
     def test_constructor():
-<<<<<<< HEAD
-        options = query.QueryOptions(kind="test", project="app")
+        options = query_module.QueryOptions(kind="test", project="app")
         assert options.kind == "test"
         assert options.project == "app"
 
     @staticmethod
     def test_constructor_with_config():
-        config = query.QueryOptions(kind="other", namespace="config_test")
-        options = query.QueryOptions(config=config, kind="test", project="app")
+        config = query_module.QueryOptions(kind="other", namespace="config_test")
+        options = query_module.QueryOptions(config=config, kind="test", project="app")
         assert options.kind == "test"
         assert options.project == "app"
         assert options.namespace == "config_test"
@@ -53,17 +52,13 @@
     @staticmethod
     def test_constructor_with_bad_config():
         with pytest.raises(TypeError):
-            query.QueryOptions(config="bad")
+            query_module.QueryOptions(config="bad")
 
     @staticmethod
     def test___repr__():
         rep = "QueryOptions(kind='test', project='app')"
-        options = query.QueryOptions(kind="test", project="app")
+        options = query_module.QueryOptions(kind="test", project="app")
         assert options.__repr__() == rep
-=======
-        with pytest.raises(NotImplementedError):
-            query_module.QueryOptions()
->>>>>>> 53dfba93
 
 
 class TestQueryOrder:
@@ -1040,22 +1035,22 @@
     @staticmethod
     @pytest.mark.usefixtures("in_context")
     def test_constructor_with_default_options():
-        options = query.QueryOptions()
-        q = query.Query(default_options=options)
-        assert q.default_options == options
+        options = query_module.QueryOptions()
+        query = query_module.Query(default_options=options)
+        assert query.default_options == options
 
     @staticmethod
     @pytest.mark.usefixtures("in_context")
     def test_constructor_with_bad_default_options():
         with pytest.raises(TypeError):
-            query.Query(default_options="bad")
+            query_module.Query(default_options="bad")
 
     @staticmethod
     @pytest.mark.usefixtures("in_context")
     def test_constructor_with_default_options_and_projection():
-        options = query.QueryOptions(projection=["X"])
-        with pytest.raises(TypeError):
-            query.Query(projection=["Y"], default_options=options)
+        options = query_module.QueryOptions(projection=["X"])
+        with pytest.raises(TypeError):
+            query_module.Query(projection=["Y"], default_options=options)
 
     @staticmethod
     @pytest.mark.usefixtures("in_context")
@@ -1077,13 +1072,7 @@
         with pytest.raises(TypeError):
             query_module.Query(filters=42)
         with pytest.raises(TypeError):
-<<<<<<< HEAD
-            query.Query(orders=42)
-=======
             query_module.Query(orders=42)
-        # with pytest.raises(TypeError):
-        #     query_module.Query(default_options=42)
->>>>>>> 53dfba93
         with pytest.raises(TypeError):
             query_module.Query(projection="")
         with pytest.raises(TypeError):
@@ -1093,23 +1082,22 @@
         with pytest.raises(TypeError):
             query_module.Query(group_by="")
         with pytest.raises(TypeError):
-<<<<<<< HEAD
-            query.Query(group_by=42)
-        with pytest.raises(TypeError):
-            query.Query(group_by=[])
+            query_module.Query(group_by=42)
+        with pytest.raises(TypeError):
+            query_module.Query(group_by=[])
 
     @staticmethod
     @pytest.mark.usefixtures("in_context")
     def test___repr__():
-        options = query.QueryOptions(kind="Bar")
-        q = query.Query(
+        options = query_module.QueryOptions(kind="Bar")
+        query = query_module.Query(
             kind="Foo",
             ancestor=key_module.Key("a", "b", app="app", namespace="space"),
             namespace="space",
             app="app",
             group_by=["X"],
             projection=[model.Property(name="x")],
-            filters=query.FilterNode("f", None, None),
+            filters=query_module.FilterNode("f", None, None),
             default_options=options,
             orders=[],
         )
@@ -1119,212 +1107,210 @@
             "FilterNode('f', None, None), orders=[], projection=['x'], "
             "group_by=['X'], default_options=QueryOptions(kind='Bar'))"
         )
-        assert q.__repr__() == rep
+        assert query.__repr__() == rep
 
     @staticmethod
     @pytest.mark.usefixtures("in_context")
     def test___repr__no_params():
-        q = query.Query()
+        query = query_module.Query()
         rep = "Query()"
-        assert q.__repr__() == rep
+        assert query.__repr__() == rep
 
     @staticmethod
     @pytest.mark.usefixtures("in_context")
     def test_bind():
-        options = query.QueryOptions(kind="Bar")
-        q = query.Query(
+        options = query_module.QueryOptions(kind="Bar")
+        query = query_module.Query(
             kind="Foo",
             ancestor=key_module.Key("a", "b", app="app", namespace="space"),
             namespace="space",
             app="app",
             group_by=["X"],
             projection=[model.Property(name="x")],
-            filters=query.FilterNode("f", None, None),
+            filters=query_module.FilterNode("f", None, None),
             default_options=options,
             orders=[],
         )
-        q2 = q.bind()
-        assert q2.kind == "Foo"
+        query2 = query.bind()
+        assert query2.kind == "Foo"
 
     @staticmethod
     @pytest.mark.usefixtures("in_context")
     def test_bind_with_parameter_ancestor():
-        options = query.QueryOptions(kind="Bar")
-        q = query.Query(
+        options = query_module.QueryOptions(kind="Bar")
+        query = query_module.Query(
             kind="Foo",
-            ancestor=query.Parameter("xyz"),
+            ancestor=query_module.Parameter("xyz"),
             namespace="space",
             app="app",
             group_by=["X"],
             projection=[model.Property(name="x")],
-            filters=query.FilterNode("f", None, None),
+            filters=query_module.FilterNode("f", None, None),
             default_options=options,
             orders=[],
         )
         key = key_module.Key("a", "b", app="app", namespace="space")
-        q2 = q.bind(xyz=key)
-        assert q2.kind == "Foo"
+        query2 = query.bind(xyz=key)
+        assert query2.kind == "Foo"
 
     @staticmethod
     @pytest.mark.usefixtures("in_context")
     def test_bind_with_bound_and_unbound():
-        options = query.QueryOptions(kind="Bar")
-        q = query.Query(
+        options = query_module.QueryOptions(kind="Bar")
+        query = query_module.Query(
             kind="Foo",
-            ancestor=query.Parameter("xyz"),
+            ancestor=query_module.Parameter("xyz"),
             namespace="space",
             app="app",
             group_by=["X"],
             projection=[model.Property(name="x")],
-            filters=query.FilterNode("f", None, None),
+            filters=query_module.FilterNode("f", None, None),
             default_options=options,
             orders=[],
         )
         with pytest.raises(exceptions.BadArgumentError):
-            q.bind(42, "xyz", xyz="1")
+            query.bind(42, "xyz", xyz="1")
 
     @staticmethod
     @pytest.mark.usefixtures("in_context")
     def test_bind_error():
-        q = query.Query()
+        query = query_module.Query()
         with pytest.raises(exceptions.BadArgumentError):
-            q.bind(42)
+            query.bind(42)
 
     @staticmethod
     @pytest.mark.usefixtures("in_context")
     def test__get_query(context):
-        options = query.QueryOptions(kind="Bar")
-        q = query.Query(
+        options = query_module.QueryOptions(kind="Bar")
+        query = query_module.Query(
             kind="Foo",
             ancestor=key_module.Key("a", "b", app="app", namespace="space"),
             namespace="space",
             app="app",
             group_by=["X"],
             projection=[model.Property(name="x")],
-            filters=query.FilterNode("f", None, None),
+            filters=query_module.FilterNode("f", None, None),
             default_options=options,
             orders=[],
         )
-        dsq = q._get_query(context.client)
-        assert isinstance(dsq, datastore.Query)
+        datastore_query = query._get_query(context.client)
+        assert isinstance(datastore_query, datastore.Query)
 
     @staticmethod
     @pytest.mark.usefixtures("in_context")
     def test__get_query_with_conjunction_node(context):
-        options = query.QueryOptions(kind="Bar")
+        options = query_module.QueryOptions(kind="Bar")
         filters = [
-            query.FilterNode("y", ">", 0),
-            query.FilterNode("y", "<", 1000),
+            query_module.FilterNode("y", ">", 0),
+            query_module.FilterNode("y", "<", 1000),
         ]
-        q = query.Query(
+        query = query_module.Query(
             kind="Foo",
             ancestor=key_module.Key("a", "b", app="app", namespace="space"),
             namespace="space",
             app="app",
             group_by=["X"],
             projection=[model.Property(name="x")],
-            filters=query.ConjunctionNode(*filters),
+            filters=query_module.ConjunctionNode(*filters),
             default_options=options,
             orders=[],
         )
-        dsq = q._get_query(context.client)
-        assert isinstance(dsq, datastore.Query)
+        datastore_query = query._get_query(context.client)
+        assert isinstance(datastore_query, datastore.Query)
 
     @staticmethod
     @pytest.mark.usefixtures("in_context")
     def test__get_query_no_args(context):
-        q = query.Query()
-        dsq = q._get_query(context.client)
-        assert isinstance(dsq, datastore.Query)
+        query = query_module.Query()
+        datastore_query = query._get_query(context.client)
+        assert isinstance(datastore_query, datastore.Query)
 
     @staticmethod
     @pytest.mark.usefixtures("in_context")
     def test_is_distinct_true(context):
-        q = query.Query(group_by=["X"], projection=[model.Property(name="X")])
-        assert q.is_distinct is True
+        query = query_module.Query(group_by=["X"], projection=[model.Property(name="X")])
+        assert query.is_distinct is True
 
     @staticmethod
     @pytest.mark.usefixtures("in_context")
     def test_is_distinct_false(context):
-        q = query.Query(group_by=["X"], projection=[model.Property(name="y")])
-        assert q.is_distinct is False
+        query = query_module.Query(group_by=["X"], projection=[model.Property(name="y")])
+        assert query.is_distinct is False
 
     @staticmethod
     @pytest.mark.usefixtures("in_context")
     def test_filter(context):
-        q = query.Query(kind="Foo", filters=query.FilterNode("x", "=", 1))
+        query = query_module.Query(kind="Foo", filters=query_module.FilterNode("x", "=", 1))
         filters = [
-            query.FilterNode("y", ">", 0),
-            query.FilterNode("y", "<", 1000),
+            query_module.FilterNode("y", ">", 0),
+            query_module.FilterNode("y", "<", 1000),
         ]
-        q = q.filter(*filters)
-        filters.insert(0, query.FilterNode("x", "=", 1))
-        assert q.filters == query.ConjunctionNode(*filters)
+        query = query.filter(*filters)
+        filters.insert(0, query_module.FilterNode("x", "=", 1))
+        assert query.filters == query_module.ConjunctionNode(*filters)
 
     @staticmethod
     @pytest.mark.usefixtures("in_context")
     def test_filter_one_arg(context):
-        q = query.Query(kind="Foo")
-        filters = (query.FilterNode("y", ">", 0),)
-        q = q.filter(*filters)
-        assert q.filters == filters[0]
+        query = query_module.Query(kind="Foo")
+        filters = (query_module.FilterNode("y", ">", 0),)
+        query = query.filter(*filters)
+        assert query.filters == filters[0]
 
     @staticmethod
     @pytest.mark.usefixtures("in_context")
     def test_filter_no_args(context):
-        q = query.Query(kind="Foo", filters=query.FilterNode("x", "=", 1))
+        query = query_module.Query(kind="Foo", filters=query_module.FilterNode("x", "=", 1))
         filters = []
-        q = q.filter(*filters)
-        assert q.filters == query.FilterNode("x", "=", 1)
+        query = query.filter(*filters)
+        assert query.filters == query_module.FilterNode("x", "=", 1)
 
     @staticmethod
     @pytest.mark.usefixtures("in_context")
     def test_filter_bad_args(context):
-        q = query.Query(kind="Foo", filters=query.FilterNode("x", "=", 1))
+        query = query_module.Query(kind="Foo", filters=query_module.FilterNode("x", "=", 1))
         filters = ["f"]
         with pytest.raises(TypeError):
-            q.filter(*filters)
+            query.filter(*filters)
 
     @staticmethod
     @pytest.mark.usefixtures("in_context")
     def test_analyze(context):
-        q = query.Query(
+        query = query_module.Query(
             kind="Foo",
-            filters=query.FilterNode("x", "=", 1),
-            ancestor=query.Parameter("xyz"),
-        )
-        analysis = q.analyze()
+            filters=query_module.FilterNode("x", "=", 1),
+            ancestor=query_module.Parameter("xyz"),
+        )
+        analysis = query.analyze()
         assert analysis == ["xyz"]
 
     @staticmethod
     @pytest.mark.usefixtures("in_context")
     def test_analyze_no_args(context):
-        q = query.Query(kind="Foo")
-        analysis = q.analyze()
+        query = query_module.Query(kind="Foo")
+        analysis = query.analyze()
         assert analysis == []
 
     @staticmethod
     @pytest.mark.usefixtures("in_context")
     def test_order(context):
-        q = query.Query(kind="Foo", orders=["a", "b"])
-        q = q.order("c", "d")
-        assert q.orders == ["a", "b", "c", "d"]
+        query = query_module.Query(kind="Foo", orders=["a", "b"])
+        query = query.order("c", "d")
+        assert query.orders == ["a", "b", "c", "d"]
 
     @staticmethod
     @pytest.mark.usefixtures("in_context")
     def test_order_no_initial_order(context):
-        q = query.Query(kind="Foo")
-        q = q.order("c", "d")
-        assert q.orders == ["c", "d"]
+        query = query_module.Query(kind="Foo")
+        query = query.order("c", "d")
+        assert query.orders == ["c", "d"]
 
     @staticmethod
     @pytest.mark.usefixtures("in_context")
     def test_order_no_args(context):
-        q = query.Query(kind="Foo", orders=["a", "b"])
-        q = q.order()
-        assert q.orders == ["a", "b"]
-=======
-            query_module.Query(group_by=42)
+        query = query_module.Query(kind="Foo", orders=["a", "b"])
+        query = query.order()
+        assert query.orders == ["a", "b"]
 
     @staticmethod
     @pytest.mark.usefixtures("in_context")
@@ -1358,7 +1344,6 @@
         _datastore_query.fetch.return_value = future
         query = query_module.Query()
         assert query.fetch() == "foo"
->>>>>>> 53dfba93
 
 
 def test_gql():
