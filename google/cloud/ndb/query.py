# Copyright 2018 Google LLC
#
# Licensed under the Apache License, Version 2.0 (the "License");
# you may not use this file except in compliance with the License.
# You may obtain a copy of the License at
#
#     https://www.apache.org/licenses/LICENSE-2.0
#
# Unless required by applicable law or agreed to in writing, software
# distributed under the License is distributed on an "AS IS" BASIS,
# WITHOUT WARRANTIES OR CONDITIONS OF ANY KIND, either express or implied.
# See the License for the specific language governing permissions and
# limitations under the License.

"""High-level wrapper for datastore queries.

The fundamental API here overloads the 6 comparison operators to represent
filters on property values, and supports AND and OR operations (implemented as
functions -- Python's 'and' and 'or' operators cannot be overloaded, and the
'&' and '|' operators have a priority that conflicts with the priority of
comparison operators).

For example::

    class Employee(Model):
        name = StringProperty()
        age = IntegerProperty()
        rank = IntegerProperty()

      @classmethod
      def demographic(cls, min_age, max_age):
          return cls.query().filter(AND(cls.age >= min_age,
                                        cls.age <= max_age))

      @classmethod
      def ranked(cls, rank):
          return cls.query(cls.rank == rank).order(cls.age)

    for emp in Employee.seniors(42, 5):
        print emp.name, emp.age, emp.rank

The 'in' operator cannot be overloaded, but is supported through the IN()
method. For example::

    Employee.query().filter(Employee.rank.IN([4, 5, 6]))

Sort orders are supported through the order() method; unary minus is
overloaded on the Property class to represent a descending order::

    Employee.query().order(Employee.name, -Employee.age)

Besides using AND() and OR(), filters can also be combined by repeatedly
calling .filter()::

    query1 = Employee.query()  # A query that returns all employees
    query2 = query1.filter(Employee.age >= 30)  # Only those over 30
    query3 = query2.filter(Employee.age < 40)  # Only those in their 30s

A further shortcut is calling .filter() with multiple arguments; this implies
AND()::

  query1 = Employee.query()  # A query that returns all employees
  query3 = query1.filter(Employee.age >= 30,
                         Employee.age < 40)  # Only those in their 30s

And finally you can also pass one or more filter expressions directly to the
.query() method::

  query3 = Employee.query(Employee.age >= 30,
                          Employee.age < 40)  # Only those in their 30s

Query objects are immutable, so these methods always return a new Query object;
the above calls to filter() do not affect query1. On the other hand, operations
that are effectively no-ops may return the original Query object.

Sort orders can also be combined this way, and .filter() and .order() calls may
be intermixed::

    query4 = query3.order(-Employee.age)
    query5 = query4.order(Employee.name)
    query6 = query5.filter(Employee.rank == 5)

Again, multiple .order() calls can be combined::

    query5 = query3.order(-Employee.age, Employee.name)

The simplest way to retrieve Query results is a for-loop::

    for emp in query3:
        print emp.name, emp.age

Some other methods to run a query and access its results::

    :meth:`Query.iter`() # Return an iterator; same as iter(q) but more
        flexible.
    :meth:`Query.fetch`(N) # Return a list of the first N results
    :meth:`Query.get`() # Return the first result
    :meth:`Query.count`(N) # Return the number of results, with a maximum of N
    :meth:`Query.fetch_page`(N, start_cursor=cursor) # Return (results, cursor,
        has_more)

All of the above methods take a standard set of additional query options,
either in the form of keyword arguments such as keys_only=True, or as
QueryOptions object passed with options=QueryOptions(...). The most important
query options are:

- keys_only: bool, if set the results are keys instead of entities.
- limit: int, limits the number of results returned.
- offset: int, skips this many results first.
- start_cursor: Cursor, start returning results after this position.
- end_cursor: Cursor, stop returning results after this position.
- batch_size: int, hint for the number of results returned per RPC.
- prefetch_size: int, hint for the number of results in the first RPC.
- produce_cursors: bool, return Cursor objects with the results.

All of the above methods except for iter() have asynchronous variants as well,
which return a Future; to get the operation's ultimate result, yield the Future
(when inside a tasklet) or call the Future's get_result() method (outside a
tasklet)::

    :meth:`Query.fetch_async`(N)
    :meth:`Query.get_async`()
    :meth:`Query.count_async`(N)
    :meth:`Query.fetch_page_async`(N, start_cursor=cursor)

Finally, there's an idiom to efficiently loop over the Query results in a
tasklet, properly yielding when appropriate::

    it = query1.iter()
    while (yield it.has_next_async()):
        emp = it.next()
        print emp.name, emp.age
"""

import functools
import inspect
import logging

from google.cloud.ndb import exceptions
from google.cloud.ndb import _options
from google.cloud.ndb import tasklets
from google.cloud.ndb import utils


__all__ = [
    "QueryOptions",
    "PropertyOrder",
    "RepeatedStructuredPropertyPredicate",
    "ParameterizedThing",
    "Parameter",
    "ParameterizedFunction",
    "Node",
    "FalseNode",
    "ParameterNode",
    "FilterNode",
    "PostFilterNode",
    "ConjunctionNode",
    "DisjunctionNode",
    "AND",
    "OR",
    "Query",
    "gql",
]


_EQ_OP = "="
_NE_OP = "!="
_IN_OP = "in"
_LT_OP = "<"
_GT_OP = ">"
_OPS = frozenset([_EQ_OP, _NE_OP, _LT_OP, "<=", _GT_OP, ">=", _IN_OP])

_log = logging.getLogger(__name__)


class PropertyOrder(object):
    """The sort order for a property name, to be used when ordering the
       results of a query.

       Args:
           name (str): The name of the model property to use for ordering.
           reverse (bool): Whether to reverse the sort order (descending)
               or not (ascending). Default is False.
    """

    __slots__ = ["name", "reverse"]

    def __init__(self, name, reverse=False):
        self.name = name
        self.reverse = reverse

    def __repr__(self):
        return "PropertyOrder(name='{}', reverse={})".format(
            self.name, self.reverse
        )

    def __neg__(self):
        reverse = not self.reverse
        return self.__class__(name=self.name, reverse=reverse)


class RepeatedStructuredPropertyPredicate(object):
    """A predicate for querying repeated structured properties.

    Called by ``model.StructuredProperty._compare``. This is used to handle
    queries of the form::

        Squad.query(Squad.members == Member(name="Joe", age=24, rank=5))

    This query should find any squad with a member named "Joe" whose age is 24
    and rank is 5.

    Datastore, on its own, can find all squads with a team member named Joe, or
    a team member whose age is 24, or whose rank is 5, but it can't be queried
    for all 3 in a single subentity. This predicate must be applied client
    side, therefore, to limit results to entities where all the keys match for
    a single subentity.

    Arguments:
        name (str): Name of the repeated structured property being queried
            (e.g. "members").
        match_keys (list[str]): Property names to check on the subentities
            being queried (e.g. ["name", "age", "rank"]).
        entity_pb (google.cloud.datastore_v1.proto.entity_pb2.Entity): A
            partial entity protocol buffer containing the values that must
            match in a subentity of the repeated structured property. Should
            contain a value for each key in ``match_keys``.
    """

    __slots__ = ["name", "match_keys", "match_values"]

    def __init__(self, name, match_keys, entity_pb):
        self.name = name
        self.match_keys = match_keys
        self.match_values = [entity_pb.properties[key] for key in match_keys]

    def __call__(self, entity_pb):
        prop_pb = entity_pb.properties.get(self.name)
        if prop_pb:
            subentities = prop_pb.array_value.values
            for subentity in subentities:
                properties = subentity.entity_value.properties
                values = [properties.get(key) for key in self.match_keys]
                if values == self.match_values:
                    return True

        else:
            # Backwards compatibility. Legacy NDB, rather than using
            # Datastore's ability to embed subentities natively, used dotted
            # property names.
            prefix = self.name + "."
            subentities = ()
            for prop_name, prop_pb in entity_pb.properties.items():
                if not prop_name.startswith(prefix):
                    continue

                subprop_name = prop_name.split(".", 1)[1]
                if not subentities:
                    subentities = [
                        {subprop_name: value}
                        for value in prop_pb.array_value.values
                    ]
                else:
                    for subentity, value in zip(
                        subentities, prop_pb.array_value.values
                    ):
                        subentity[subprop_name] = value

            for subentity in subentities:
                values = [subentity.get(key) for key in self.match_keys]
                if values == self.match_values:
                    return True

        return False


class ParameterizedThing(object):
    """Base class for :class:`Parameter` and :class:`ParameterizedFunction`.

    This exists purely for :func:`isinstance` checks.
    """

    def __eq__(self, other):
        raise NotImplementedError

    def __ne__(self, other):
        eq = self.__eq__(other)
        if eq is not NotImplemented:
            eq = not eq
        return eq


class Parameter(ParameterizedThing):
    """Represents a bound variable in a GQL query.

    ``Parameter(1)`` corresponds to a slot labeled ``:1`` in a GQL query.
    ``Parameter('something')`` corresponds to a slot labeled ``:something``.

    The value must be set (bound) separately.

    Args:
        key (Union[str, int]): The parameter key.

    Raises:
        TypeError: If the ``key`` is not a string or integer.
    """

    __slots__ = ("_key",)

    def __init__(self, key):
        if not isinstance(key, (int, str)):
            raise TypeError(
                "Parameter key must be an integer or string, not {}".format(
                    key
                )
            )
        self._key = key

    def __repr__(self):
        return "{}({!r})".format(type(self).__name__, self._key)

    def __eq__(self, other):
        if not isinstance(other, Parameter):
            return NotImplemented

        return self._key == other._key

    @property
    def key(self):
        """Retrieve the key."""
        return self._key

    def resolve(self, bindings, used):
        """Resolve the current parameter from the parameter bindings.

        Args:
            bindings (dict): A mapping of parameter bindings.
            used (Dict[Union[str, int], bool]): A mapping of already used
                parameters. This will be modified if the current parameter
                is in ``bindings``.

        Returns:
            Any: The bound value for the current parameter.

        Raises:
            .BadArgumentError: If the current parameter is not in ``bindings``.
        """
        key = self._key
        if key not in bindings:
            raise exceptions.BadArgumentError(
                "Parameter :{} is not bound.".format(key)
            )
        value = bindings[key]
        used[key] = True
        return value


class ParameterizedFunction(ParameterizedThing):
    """Represents a GQL function with parameterized arguments.

    For example, ParameterizedFunction('key', [Parameter(1)]) stands for
    the GQL syntax KEY(:1).
    """

    def __init__(self, func, values):
        self.__func = func
        self.__values = values

    def __repr__(self):
        return "ParameterizedFunction(%r, %r)" % (self.__func, self.__values)

    def __eq__(self, other):
        if not isinstance(other, ParameterizedFunction):
            return NotImplemented
        return self.__func == other.__func and self.__values == other.__values

    @property
    def func(self):
        return self.__func

    @property
    def values(self):
        return self.__values


class Node(object):
    """Base class for filter expression tree nodes.

    Tree nodes are considered immutable, even though they can contain
    Parameter instances, which are not. In particular, two identical
    trees may be represented by the same Node object in different
    contexts.

    Raises:
        TypeError: Always, only subclasses are allowed.
    """

    _multiquery = False

    __slots__ = ()

    def __new__(cls):
        if cls is Node:
            raise TypeError("Cannot instantiate Node, only a subclass.")
        return super(Node, cls).__new__(cls)

    def __eq__(self, other):
        raise NotImplementedError

    def __ne__(self, other):
        # Python 2.7 requires this method to be implemented.
        raise NotImplementedError

    def __le__(self, unused_other):
        raise TypeError("Nodes cannot be ordered")

    def __lt__(self, unused_other):
        raise TypeError("Nodes cannot be ordered")

    def __ge__(self, unused_other):
        raise TypeError("Nodes cannot be ordered")

    def __gt__(self, unused_other):
        raise TypeError("Nodes cannot be ordered")

    def _to_filter(self, post=False):
        """Helper to convert to low-level filter.

        Raises:
            NotImplementedError: Always. This method is virtual.
        """
        raise NotImplementedError

    def _post_filters(self):
        """Helper to extract post-filter nodes, if any.

        Returns:
            None: Always. Because this is the base implementation.
        """
        return None

    def resolve(self, bindings, used):
        """Return a node with parameters replaced by the selected values.

        .. note::

            Both ``bindings`` and ``used`` are unused by this base class
            implementation.

        Args:
            bindings (dict): A mapping of parameter bindings.
            used (Dict[Union[str, int], bool]): A mapping of already used
                parameters. This will be modified if the current parameter
                is in ``bindings``.

        Returns:
            Node: The current node.
        """
        return self


class FalseNode(Node):
    """Tree node for an always-failing filter."""

    __slots__ = ()

    def __eq__(self, other):
        """Equality check.

        An instance will always equal another :class:`FalseNode` instance. This
        is because they hold no state.
        """
        if not isinstance(other, FalseNode):
            return NotImplemented
        return True

    def _to_filter(self, post=False):
        """(Attempt to) convert to a low-level filter instance.

        Args:
            post (bool): Indicates if this is a post-filter node.

        Raises:
            .BadQueryError: If ``post`` is :data:`False`, because there's no
                point submitting a query that will never return anything.
        """
        if post:
            return None
        raise exceptions.BadQueryError("Cannot convert FalseNode to predicate")


class ParameterNode(Node):
    """Tree node for a parameterized filter.

    Args:
        prop (~google.cloud.ndb.model.Property): A property describing a value
            type.
        op (str): The comparison operator. One of ``=``, ``!=``, ``<``, ``<=``,
            ``>``, ``>=`` or ``in``.
        param (ParameterizedThing): The parameter corresponding to the node.

    Raises:
        TypeError: If ``prop`` is not a
            :class:`~google.cloud.ndb.model.Property`.
        TypeError: If ``op`` is not one of the accepted operators.
        TypeError: If ``param`` is not a :class:`.Parameter` or
            :class:`.ParameterizedFunction`.
    """

    __slots__ = ("_prop", "_op", "_param")

    def __new__(cls, prop, op, param):
        # Avoid circular import in Python 2.7
        from google.cloud.ndb import model

        if not isinstance(prop, model.Property):
            raise TypeError("Expected a Property, got {!r}".format(prop))
        if op not in _OPS:
            raise TypeError("Expected a valid operator, got {!r}".format(op))
        if not isinstance(param, ParameterizedThing):
            raise TypeError(
                "Expected a ParameterizedThing, got {!r}".format(param)
            )
        obj = super(ParameterNode, cls).__new__(cls)
        obj._prop = prop
        obj._op = op
        obj._param = param
        return obj

    def __getnewargs__(self):
        """Private API used to specify ``__new__`` arguments when unpickling.

        .. note::

            This method only applies if the ``pickle`` protocol is 2 or
            greater.

        Returns:
            Tuple[~google.cloud.ndb.model.Property, str, ParameterizedThing]:
            A tuple containing the internal state: the property, operation and
            parameter.
        """
        return self._prop, self._op, self._param

    def __repr__(self):
        return "ParameterNode({!r}, {!r}, {!r})".format(
            self._prop, self._op, self._param
        )

    def __eq__(self, other):
        if not isinstance(other, ParameterNode):
            return NotImplemented
        return (
            self._prop._name == other._prop._name
            and self._op == other._op
            and self._param == other._param
        )

    def _to_filter(self, post=False):
        """Helper to convert to low-level filter.

        Args:
            post (bool): Indicates if this is a post-filter node.

        Raises:
            .BadArgumentError: Always. This is because this node represents
            a parameter, i.e. no value exists to be filtered on.
        """
        raise exceptions.BadArgumentError(
            "Parameter :{} is not bound.".format(self._param.key)
        )

    def resolve(self, bindings, used):
        """Return a node with parameters replaced by the selected values.

        Args:
            bindings (dict): A mapping of parameter bindings.
            used (Dict[Union[str, int], bool]): A mapping of already used
                parameters.

        Returns:
            Union[~google.cloud.ndb.query.DisjunctionNode, \
                ~google.cloud.ndb.query.FilterNode, \
                ~google.cloud.ndb.query.FalseNode]: A node corresponding to
            the value substituted.
        """
        value = self._param.resolve(bindings, used)
        if self._op == _IN_OP:
            return self._prop._IN(value)
        else:
            return self._prop._comparison(self._op, value)


class FilterNode(Node):
    """Tree node for a single filter expression.

    For example ``FilterNode("a", ">", 3)`` filters for entities where the
    value ``a`` is greater than ``3``.

    .. warning::

        The constructor for this type may not always return a
        :class:`FilterNode`. For example:

        * The filter ``name != value`` is converted into
          ``(name > value) OR (name < value)`` (a :class:`DisjunctionNode`)
        * The filter ``name in (value1, ..., valueN)`` is converted into
          ``(name = value1) OR ... OR (name = valueN)`` (also a
          :class:`DisjunctionNode`)
        * The filter ``name in ()`` (i.e. a property is among an empty list
          of values) is converted into a :class:`FalseNode`
        * The filter ``name in (value1,)`` (i.e. a list with one element) is
          converted into ``name = value1``, a related :class:`FilterNode`
          with a different ``opsymbol`` and ``value`` than what was passed
          to the constructor

    Args:
        name (str): The name of the property being filtered.
        opsymbol (str): The comparison operator. One of ``=``, ``!=``, ``<``,
            ``<=``, ``>``, ``>=`` or ``in``.
        value (Any): The value to filter on / relative to.

    Raises:
        TypeError: If ``opsymbol`` is ``"in"`` but ``value`` is not a
            basic container (:class:`list`, :class:`tuple`, :class:`set` or
            :class:`frozenset`)
    """

    __slots__ = ("_name", "_opsymbol", "_value")

    def __new__(cls, name, opsymbol, value):
        # Avoid circular import in Python 2.7
        from google.cloud.ndb import model

        if isinstance(value, model.Key):
            value = value._key

        if opsymbol == _NE_OP:
            node1 = FilterNode(name, _LT_OP, value)
            node2 = FilterNode(name, _GT_OP, value)
            return DisjunctionNode(node1, node2)

        if opsymbol == _IN_OP:
            if not isinstance(value, (list, tuple, set, frozenset)):
                raise TypeError(
                    "in expected a list, tuple or set of values; "
                    "received {!r}".format(value)
                )
            nodes = [
                FilterNode(name, _EQ_OP, sub_value) for sub_value in value
            ]
            if not nodes:
                return FalseNode()
            if len(nodes) == 1:
                return nodes[0]
            return DisjunctionNode(*nodes)

        instance = super(FilterNode, cls).__new__(cls)
        instance._name = name
        instance._opsymbol = opsymbol
        instance._value = value
        return instance

    def __getnewargs__(self):
        """Private API used to specify ``__new__`` arguments when unpickling.

        .. note::

            This method only applies if the ``pickle`` protocol is 2 or
            greater.

        Returns:
            Tuple[str, str, Any]: A tuple containing the
            internal state: the name, ``opsymbol`` and value.
        """
        return self._name, self._opsymbol, self._value

    def __repr__(self):
        return "{}({!r}, {!r}, {!r})".format(
            type(self).__name__, self._name, self._opsymbol, self._value
        )

    def __eq__(self, other):
        if not isinstance(other, FilterNode):
            return NotImplemented

        return (
            self._name == other._name
            and self._opsymbol == other._opsymbol
            and self._value == other._value
        )

    def __ne__(self, other):
        return not self.__eq__(other)

    def _to_filter(self, post=False):
        """Helper to convert to low-level filter.

        Args:
            post (bool): Indicates if this is a post-filter node.

        Returns:
            Optional[query_pb2.PropertyFilter]: Returns :data:`None`, if
                this is a post-filter, otherwise returns the protocol buffer
                representation of the filter.

        Raises:
            NotImplementedError: If the ``opsymbol`` is ``!=`` or ``in``, since
                they should correspond to a composite filter. This should
                never occur since the constructor will create ``OR`` nodes for
                ``!=`` and ``in``
        """
        # Avoid circular import in Python 2.7
        from google.cloud.ndb import _datastore_query

        if post:
            return None
        if self._opsymbol in (_NE_OP, _IN_OP):
            raise NotImplementedError(
                "Inequality filters are not single filter "
                "expressions and therefore cannot be converted "
                "to a single filter ({!r})".format(self._opsymbol)
            )

        return _datastore_query.make_filter(
            self._name, self._opsymbol, self._value
        )


class PostFilterNode(Node):
    """Tree node representing an in-memory filtering operation.

    This is used to represent filters that cannot be executed by the
    datastore, for example a query for a structured value.

    Args:
        predicate (Callable[[Any], bool]): A filter predicate that
            takes a datastore entity (typically as a protobuf) and
            returns :data:`True` or :data:`False` if the entity matches
            the given filter.
    """

    __slots__ = ("predicate",)

    def __new__(cls, predicate):
        instance = super(PostFilterNode, cls).__new__(cls)
        instance.predicate = predicate
        return instance

    def __getnewargs__(self):
        """Private API used to specify ``__new__`` arguments when unpickling.

        .. note::

            This method only applies if the ``pickle`` protocol is 2 or
            greater.

        Returns:
            Tuple[Callable[[Any], bool],]: A tuple containing a single value,
            the ``predicate`` attached to this node.
        """
        return (self.predicate,)

    def __repr__(self):
        return "{}({})".format(type(self).__name__, self.predicate)

    def __eq__(self, other):
        if not isinstance(other, PostFilterNode):
            return NotImplemented
        return self is other or self.predicate == other.predicate

    def _to_filter(self, post=False):
        """Helper to convert to low-level filter.

        Args:
            post (bool): Indicates if this is a post-filter node.

        Returns:
            Tuple[Callable[[Any], bool], None]: If this is a post-filter, this
            returns the stored ``predicate``, otherwise it returns
            :data:`None`.
        """
        if post:
            return self.predicate
        else:
            return None


class _BooleanClauses(object):
    """This type will be used for symbolically performing boolean operations.

    Internally, the state will track a symbolic expression like::

        A or (B and C) or (A and D)

    as a list of the ``OR`` components::

        [A, B and C, A and D]

    When ``combine_or=False``, it will track ``AND`` statements as a list,
    making the final simplified form of our example::

        [[A], [B, C], [A, D]]

    Via :meth:`add_node`, we will ensure that new nodes will be correctly
    combined (via ``AND`` or ``OR``) with the current expression.

    Args:
        name (str): The name of the class that is tracking a
            boolean expression.
        combine_or (bool): Indicates if new nodes will be combined
            with the current boolean expression via ``AND`` or ``OR``.
    """

    __slots__ = ("name", "combine_or", "or_parts")

    def __init__(self, name, combine_or):
        self.name = name
        self.combine_or = combine_or
        if combine_or:
            # For ``OR()`` the parts are just nodes.
            self.or_parts = []
        else:
            # For ``AND()`` the parts are "segments", i.e. node lists.
            self.or_parts = [[]]

    def add_node(self, node):
        """Update the current boolean expression.

        This uses the distributive law for sets to combine as follows:

        - ``(A or B or C or ...) or  D`` -> ``A or B or C or ... or D``
        - ``(A or B or C or ...) and D`` ->
          ``(A and D) or (B and D) or (C and D) or ...``

        Args:
            node (Node): A node to add to the list of clauses.

        Raises:
            TypeError: If ``node`` is not a :class:`.Node`.
        """
        if not isinstance(node, Node):
            raise TypeError(
                "{}() expects Node instances as arguments; "
                "received a non-Node instance {!r}".format(self.name, node)
            )

        if self.combine_or:
            if isinstance(node, DisjunctionNode):
                #    [S1 or ... or Sn] or [A1 or ... or Am]
                # -> S1 or ... Sn or A1 or ... or Am
                self.or_parts.extend(node._nodes)
            else:
                #    [S1 or ... or Sn] or [A1]
                # -> S1 or ... or Sn or A1
                self.or_parts.append(node)
        else:
            if isinstance(node, DisjunctionNode):
                #    [S1 or ... or Sn] and [A1 or ... or Am]
                # -> [S1 and A1] or ... or [Sn and A1] or
                #        ... or [Sn and Am] or ... or [Sn and Am]
                new_segments = []
                for segment in self.or_parts:
                    # ``segment`` represents ``Si``
                    for sub_node in node:
                        # ``sub_node`` represents ``Aj``
                        new_segment = segment + [sub_node]
                        new_segments.append(new_segment)
                # Replace wholesale.
                self.or_parts[:] = new_segments
            elif isinstance(node, ConjunctionNode):
                #    [S1 or ... or Sn] and [A1 and ... and Am]
                # -> [S1 and A1 and ... and Am] or ... or
                #        [Sn and A1 and ... and Am]
                for segment in self.or_parts:
                    # ``segment`` represents ``Si``
                    segment.extend(node._nodes)
            else:
                #    [S1 or ... or Sn] and [A1]
                # -> [S1 and A1] or ... or [Sn and A1]
                for segment in self.or_parts:
                    segment.append(node)


class ConjunctionNode(Node):
    """Tree node representing a boolean ``AND`` operator on multiple nodes.

    .. warning::

        The constructor for this type may not always return a
        :class:`ConjunctionNode`. For example:

        * If the passed in ``nodes`` has only one entry, that single node
          will be returned by the constructor
        * If the resulting boolean expression has an ``OR`` in it, then a
          :class:`DisjunctionNode` will be returned; e.g.
          ``AND(OR(A, B), C)`` becomes ``OR(AND(A, C), AND(B, C))``

    Args:
        nodes (Tuple[Node, ...]): A list of nodes to be joined.

    Raises:
        TypeError: If ``nodes`` is empty.
        RuntimeError: If the ``nodes`` combine to an "empty" boolean
            expression.
    """

    __slots__ = ("_nodes",)

    def __new__(cls, *nodes):
        if not nodes:
            raise TypeError("ConjunctionNode() requires at least one node.")
        elif len(nodes) == 1:
            return nodes[0]

        clauses = _BooleanClauses("ConjunctionNode", combine_or=False)
        for node in nodes:
            clauses.add_node(node)

        if not clauses.or_parts:
            # NOTE: The original implementation returned a ``FalseNode``
            #       here but as far as I can tell this code is unreachable.
            raise RuntimeError("Invalid boolean expression")

        if len(clauses.or_parts) > 1:
            return DisjunctionNode(
                *[ConjunctionNode(*segment) for segment in clauses.or_parts]
            )

        instance = super(ConjunctionNode, cls).__new__(cls)
        instance._nodes = clauses.or_parts[0]
        return instance

    def __getnewargs__(self):
        """Private API used to specify ``__new__`` arguments when unpickling.

        .. note::

            This method only applies if the ``pickle`` protocol is 2 or
            greater.

        Returns:
            Tuple[Node, ...]: The list of stored nodes, converted to a
            :class:`tuple`.
        """
        return tuple(self._nodes)

    def __iter__(self):
        return iter(self._nodes)

    def __repr__(self):
        all_nodes = ", ".join(map(str, self._nodes))
        return "AND({})".format(all_nodes)

    def __eq__(self, other):
        if not isinstance(other, ConjunctionNode):
            return NotImplemented

        return self._nodes == other._nodes

    def _to_filter(self, post=False):
        """Helper to convert to low-level filter.

        Args:
            post (bool): Indicates if this is a post-filter node.

        Returns:
            Optional[Node]: The single or composite filter corresponding to
                the pre- or post-filter nodes stored. May return :data:`None`.
        """
        # Avoid circular import in Python 2.7
        from google.cloud.ndb import _datastore_query

        filters = []
        for node in self._nodes:
            if isinstance(node, PostFilterNode) == post:
                as_filter = node._to_filter(post=post)
                if as_filter:
                    filters.append(as_filter)

        if not filters:
            return None
        if len(filters) == 1:
            return filters[0]

        if post:

            def composite_and_predicate(entity_pb):
                return all((filter(entity_pb) for filter in filters))

            return composite_and_predicate

        return _datastore_query.make_composite_and_filter(filters)

    def _post_filters(self):
        """Helper to extract post-filter nodes, if any.

        Filters all of the stored nodes that are :class:`PostFilterNode`.

        Returns:
            Optional[Node]: One of the following:

            * :data:`None` if there are no post-filter nodes in this ``AND()``
              clause
            * The single node if there is exactly one post-filter node, e.g.
              if the only node in ``AND(A, B, ...)`` that is a post-filter
              node is ``B``
            * The current node if every stored node a post-filter node, e.g.
              if all nodes ``A, B, ...`` in ``AND(A, B, ...)`` are
              post-filter nodes
            * A **new** :class:`ConjunctionNode` containing the post-filter
              nodes, e.g. if only ``A, C`` are post-filter nodes in
              ``AND(A, B, C)``, then the returned node is ``AND(A, C)``
        """
        post_filters = [
            node for node in self._nodes if isinstance(node, PostFilterNode)
        ]
        if not post_filters:
            return None
        if len(post_filters) == 1:
            return post_filters[0]
        if post_filters == self._nodes:
            return self
        return ConjunctionNode(*post_filters)

    def resolve(self, bindings, used):
        """Return a node with parameters replaced by the selected values.

        Args:
            bindings (dict): A mapping of parameter bindings.
            used (Dict[Union[str, int], bool]): A mapping of already used
                parameters. This will be modified for each parameter found
                in ``bindings``.

        Returns:
            Node: The current node, if all nodes are already resolved.
            Otherwise returns a modified :class:`ConjunctionNode` with
            each individual node resolved.
        """
        resolved_nodes = [node.resolve(bindings, used) for node in self._nodes]
        if resolved_nodes == self._nodes:
            return self

        return ConjunctionNode(*resolved_nodes)


class DisjunctionNode(Node):
    """Tree node representing a boolean ``OR`` operator on multiple nodes.

    .. warning::

        This constructor may not always return a :class:`DisjunctionNode`.
        If the passed in ``nodes`` has only one entry, that single node
        will be returned by the constructor.

    Args:
        nodes (Tuple[Node, ...]): A list of nodes to be joined.

    Raises:
        TypeError: If ``nodes`` is empty.
    """

    _multiquery = True
    __slots__ = ("_nodes",)

    def __new__(cls, *nodes):
        if not nodes:
            raise TypeError("DisjunctionNode() requires at least one node")
        elif len(nodes) == 1:
            return nodes[0]

        instance = super(DisjunctionNode, cls).__new__(cls)
        instance._nodes = []

        clauses = _BooleanClauses("DisjunctionNode", combine_or=True)
        for node in nodes:
            clauses.add_node(node)

        instance._nodes[:] = clauses.or_parts
        return instance

    def __getnewargs__(self):
        """Private API used to specify ``__new__`` arguments when unpickling.

        .. note::

            This method only applies if the ``pickle`` protocol is 2 or
            greater.

        Returns:
            Tuple[Node, ...]: The list of stored nodes, converted to a
            :class:`tuple`.
        """
        return tuple(self._nodes)

    def __iter__(self):
        return iter(self._nodes)

    def __repr__(self):
        all_nodes = ", ".join(map(str, self._nodes))
        return "OR({})".format(all_nodes)

    def __eq__(self, other):
        if not isinstance(other, DisjunctionNode):
            return NotImplemented

        return self._nodes == other._nodes

    def resolve(self, bindings, used):
        """Return a node with parameters replaced by the selected values.

        Args:
            bindings (dict): A mapping of parameter bindings.
            used (Dict[Union[str, int], bool]): A mapping of already used
                parameters. This will be modified for each parameter found
                in ``bindings``.

        Returns:
            Node: The current node, if all nodes are already resolved.
            Otherwise returns a modified :class:`DisjunctionNode` with
            each individual node resolved.
        """
        resolved_nodes = [node.resolve(bindings, used) for node in self._nodes]
        if resolved_nodes == self._nodes:
            return self

        return DisjunctionNode(*resolved_nodes)


# AND and OR are preferred aliases for these.
AND = ConjunctionNode
OR = DisjunctionNode


def _query_options(wrapped):
    """A decorator for functions with query arguments for arguments.

    Many methods of :class:`Query` all take more or less the same arguments
    from which they need to create a :class:`QueryOptions` instance following
    the same somewhat complicated rules.

    This decorator wraps these methods with a function that does this
    processing for them and passes in a :class:`QueryOptions` instance using
    the ``_options`` argument to those functions, bypassing all of the
    other arguments.
    """
    # If there are any positional arguments, get their names.
    # inspect.signature is not available in Python 2.7, so we use the
    # arguments obtained with inspect.getarspec, which come from the
    # positional decorator used with all query_options decorated methods.
    try:
        signature = inspect.signature(wrapped)
        positional = [
            name
            for name, parameter in signature.parameters.items()
            if parameter.kind
            in (parameter.POSITIONAL_ONLY, parameter.POSITIONAL_OR_KEYWORD)
            and name != "self"
        ]
    except AttributeError:
        arg_names = getattr(wrapped, "_positional_names", [])
        positional = [arg for arg in arg_names if arg != "self"]

    # Provide dummy values for positional args to avoid TypeError
    dummy_args = [None for _ in positional]

    @functools.wraps(wrapped)
    def wrapper(self, *args, **kwargs):
        # Avoid circular import in Python 2.7
        from google.cloud.ndb import context as context_module
        from google.cloud.ndb import _datastore_api

        # Maybe we already did this (in the case of X calling X_async)
        if "_options" in kwargs:
            return wrapped(self, *dummy_args, _options=kwargs["_options"])

        # Transfer any positional args to keyword args, so they're all in the
        # same structure.
        for name, value in zip(positional, args):
            if name in kwargs:
                raise TypeError(
                    "{}() got multiple values for argument '{}'".format(
                        wrapped.__name__, name
                    )
                )
            kwargs[name] = value

        options = kwargs.pop("options", None)
        if options is not None:
            _log.warning(
                "Deprecation warning: passing 'options' to 'Query' methods is "
                "deprecated. Please pass arguments directly."
            )

        if kwargs.get("keys_only"):
            if kwargs.get("projection"):
                raise TypeError(
                    "Cannot specify 'projection' with 'keys_only=True'"
                )
            kwargs["projection"] = ["__key__"]
            del kwargs["keys_only"]

        if kwargs.get("transaction"):
            read_consistency = kwargs.pop(
                "read_consistency", kwargs.pop("read_policy", None)
            )
            if read_consistency == _datastore_api.EVENTUAL:
                raise TypeError(
                    "Can't use 'transaction' with 'read_policy=ndb.EVENTUAL'"
                )

        # The 'page_size' arg for 'fetch_page' can just be translated to
        # 'limit'
        page_size = kwargs.pop("page_size", None)
        if page_size:
            kwargs["limit"] = page_size

        # Get arguments for QueryOptions attributes
        query_arguments = {
            name: self._option(name, kwargs.pop(name, None), options)
            for name in QueryOptions.slots()
        }

        # Any left over kwargs don't actually correspond to slots in
        # QueryOptions, but should be left to the QueryOptions constructor to
        # sort out. Some might be synonyms or shorthand for other options.
        query_arguments.update(kwargs)

        client = context_module.get_context().client
        query_options = QueryOptions(client=client, **query_arguments)

        return wrapped(self, *dummy_args, _options=query_options)

    return wrapper


class QueryOptions(_options.ReadOptions):
    __slots__ = (
        # Query options
        "kind",
        "ancestor",
        "filters",
        "order_by",
        "orders",
        "distinct_on",
        "group_by",
        "namespace",
        "project",
        # Fetch options
        "keys_only",
        "limit",
        "offset",
        "start_cursor",
        "end_cursor",
        # Both (!?!)
        "projection",
        # Map only
        "callback",
    )

    def __init__(self, config=None, client=None, **kwargs):
        if kwargs.get("batch_size"):
            raise exceptions.NoLongerImplementedError()

        if kwargs.get("prefetch_size"):
            raise exceptions.NoLongerImplementedError()

        if kwargs.get("pass_batch_into_callback"):
            raise exceptions.NoLongerImplementedError()

        if kwargs.get("merge_future"):
            raise exceptions.NoLongerImplementedError()

        if kwargs.pop("produce_cursors", None):
            _log.warning(
                "Deprecation warning: 'produce_cursors' is deprecated. "
                "Cursors are always produced when available. This option is "
                "ignored."
            )

        super(QueryOptions, self).__init__(config=config, **kwargs)

        if client:
            if not self.project:
                self.project = client.project

            if not self.namespace:
                self.namespace = client.namespace


class Query(object):
    """Query object.

    Args:
        kind (str): The kind of entities to be queried.
        filters (FilterNode): Node representing a filter expression tree.
        ancestor (key.Key): Entities returned will be descendants of
            `ancestor`.
        order_by (list[Union[str, google.cloud.ndb.model.Property]]): The
            model properties used to order query results.
        orders (list[Union[str, google.cloud.ndb.model.Property]]):
            Deprecated. Synonym for `order_by`.
        project (str): The project to perform the query in. Also known as the
            app, in Google App Engine. If not passed, uses the client's value.
        app (str): Deprecated. Synonym for `project`.
        namespace (str): The namespace to which to restrict results.
            If not passed, uses the client's value.
        projection (list[str]): The fields to return as part of the query
            results.
        distinct_on (list[str]): The field names used to group query
            results.
        group_by (list[str]): Deprecated. Synonym for distinct_on.
        default_options (QueryOptions): QueryOptions object.

    Raises:
        TypeError: If any of the arguments are invalid.
    """

    def __init__(
        self,
        kind=None,
        filters=None,
        ancestor=None,
        order_by=None,
        orders=None,
        project=None,
        app=None,
        namespace=None,
        projection=None,
        distinct_on=None,
        group_by=None,
        default_options=None,
    ):
        # Avoid circular import in Python 2.7
        from google.cloud.ndb import model

        self.default_options = None

        if app:
            if project:
                raise TypeError(
                    "Cannot use both app and project, they are synonyms. app "
                    "is deprecated."
                )
            project = app

        if default_options is not None:
            _log.warning(
                "Deprecation warning: passing default_options to the Query"
                "constructor is deprecated. Please directly pass any "
                "arguments you want to use to the Query constructor or its "
                "methods."
            )

            if not isinstance(default_options, QueryOptions):
                raise TypeError(
                    "default_options must be QueryOptions or None; "
                    "received {}".format(default_options)
                )

            # Not sure why we're doing all this checking just for this one
            # option.
            if projection is not None:
                if getattr(default_options, "projection", None) is not None:
                    raise TypeError(
                        "cannot use projection keyword argument and "
                        "default_options.projection at the same time"
                    )

            self.default_options = default_options
            kind = self._option("kind", kind)
            filters = self._option("filters", filters)
            ancestor = self._option("ancestor", ancestor)
            order_by = self._option("order_by", order_by)
            orders = self._option("orders", orders)
            project = self._option("project", project)
            app = self._option("app", app)
            namespace = self._option("namespace", namespace)
            projection = self._option("projection", projection)
            distinct_on = self._option("distinct_on", distinct_on)
            group_by = self._option("group_by", group_by)

        if ancestor is not None:
            if isinstance(ancestor, ParameterizedThing):
                if isinstance(ancestor, ParameterizedFunction):
                    if ancestor.func != "key":
                        raise TypeError(
                            "ancestor cannot be a GQL function"
                            "other than Key"
                        )
            else:
                if not isinstance(ancestor, model.Key):
                    raise TypeError(
                        "ancestor must be a Key; "
                        "received {}".format(ancestor)
                    )
                if not ancestor.id():
                    raise ValueError("ancestor cannot be an incomplete key")
                if project is not None:
                    if project != ancestor.app():
                        raise TypeError("ancestor/project id mismatch")
                else:
                    project = ancestor.app()
                if namespace is not None:
                    if namespace != ancestor.namespace():
                        raise TypeError("ancestor/namespace mismatch")
                else:
                    namespace = ancestor.namespace()
        if filters is not None:
            if not isinstance(filters, Node):
                raise TypeError(
                    "filters must be a query Node or None; "
                    "received {}".format(filters)
                )
        if order_by is not None and orders is not None:
            raise TypeError(
                "Cannot use both orders and order_by, they are synonyms"
                "(orders is deprecated now)"
            )
        if order_by is None:
            order_by = orders
        if order_by is not None:
            if not isinstance(order_by, (list, tuple)):
                raise TypeError(
                    "order must be a list, a tuple or None; "
                    "received {}".format(order_by)
                )
            order_by = self._to_property_orders(order_by)

        self.kind = kind
        self.ancestor = ancestor
        self.filters = filters
        self.order_by = order_by
        self.project = project
        self.namespace = namespace

        self.projection = None
        if projection is not None:
            if not projection:
                raise TypeError("projection argument cannot be empty")
            if not isinstance(projection, (tuple, list)):
                raise TypeError(
                    "projection must be a tuple, list or None; "
                    "received {}".format(projection)
                )
            projection = self._to_property_names(projection)
            self._check_properties(projection)
            self.projection = tuple(projection)

        if distinct_on is not None and group_by is not None:
            raise TypeError(
                "Cannot use both group_by and distinct_on, they are synonyms. "
                "group_by is deprecated."
            )
        if distinct_on is None:
            distinct_on = group_by

        self.distinct_on = None
        if distinct_on is not None:
            if not distinct_on:
                raise TypeError("distinct_on argument cannot be empty")
            if not isinstance(distinct_on, (tuple, list)):
                raise TypeError(
                    "distinct_on must be a tuple, list or None; "
                    "received {}".format(distinct_on)
                )
            distinct_on = self._to_property_names(distinct_on)
            self._check_properties(distinct_on)
            self.distinct_on = tuple(distinct_on)

    def __repr__(self):
        args = []
        if self.project is not None:
            args.append("project=%r" % self.project)
        if self.namespace is not None:
            args.append("namespace=%r" % self.namespace)
        if self.kind is not None:
            args.append("kind=%r" % self.kind)
        if self.ancestor is not None:
            args.append("ancestor=%r" % self.ancestor)
        if self.filters is not None:
            args.append("filters=%r" % self.filters)
        if self.order_by is not None:
            args.append("order_by=%r" % self.order_by)
        if self.projection:
            args.append(
                "projection=%r" % (self._to_property_names(self.projection))
            )
        if self.distinct_on:
            args.append(
                "distinct_on=%r" % (self._to_property_names(self.distinct_on))
            )
        if self.default_options is not None:
            args.append("default_options=%r" % self.default_options)
        return "%s(%s)" % (self.__class__.__name__, ", ".join(args))

    @property
    def is_distinct(self):
        """True if results are guaranteed to contain a unique set of property
        values.

        This happens when every property in distinct_on is also in projection.
        """
        return bool(
            self.distinct_on
            and set(self._to_property_names(self.distinct_on))
            <= set(self._to_property_names(self.projection))
        )

    def filter(self, *filters):
        """Return a new Query with additional filter(s) applied.

        Args:
            filters (list[Node]): One or more instances of Node.

        Returns:
            Query: A new query with the new filters applied.

        Raises:
            TypeError: If one of the filters is not a Node.
        """
        if not filters:
            return self
        new_filters = []
        if self.filters:
            new_filters.append(self.filters)
        for filter in filters:
            if not isinstance(filter, Node):
                raise TypeError(
                    "Cannot filter a non-Node argument; received %r" % filter
                )
            new_filters.append(filter)
        if len(new_filters) == 1:
            new_filters = new_filters[0]
        else:
            new_filters = ConjunctionNode(*new_filters)
        return self.__class__(
            kind=self.kind,
            ancestor=self.ancestor,
            filters=new_filters,
            order_by=self.order_by,
            project=self.project,
            namespace=self.namespace,
            default_options=self.default_options,
            projection=self.projection,
            distinct_on=self.distinct_on,
        )

    def order(self, *props):
        """Return a new Query with additional sort order(s) applied.

        Args:
            props (list[Union[str, google.cloud.ndb.model.Property]]): One or
                more model properties to sort by.

        Returns:
            Query: A new query with the new order applied.
        """
        if not props:
            return self
        property_orders = self._to_property_orders(props)
        order_by = self.order_by
        if order_by is None:
            order_by = property_orders
        else:
            order_by.extend(property_orders)
        return self.__class__(
            kind=self.kind,
            ancestor=self.ancestor,
            filters=self.filters,
            order_by=order_by,
            project=self.project,
            namespace=self.namespace,
            default_options=self.default_options,
            projection=self.projection,
            distinct_on=self.distinct_on,
        )

    def analyze(self):
        """Return a list giving the parameters required by a query.

        When a query is created using gql, any bound parameters
        are created as ParameterNode instances. This method returns
        the names of any such parameters.

        Returns:
            list[str]: required parameter names.
        """

        class MockBindings(dict):
            def __contains__(self, key):
                self[key] = None
                return True

        bindings = MockBindings()
        used = {}
        ancestor = self.ancestor
        if isinstance(ancestor, ParameterizedThing):
            ancestor = ancestor.resolve(bindings, used)
        filters = self.filters
        if filters is not None:
            filters = filters.resolve(bindings, used)
        return sorted(used)  # Returns only the keys.

    def bind(self, *positional, **keyword):
        """Bind parameter values.  Returns a new Query object.

        When a query is created using gql, any bound parameters
        are created as ParameterNode instances. This method
        receives values for both positional (:1, :2, etc.) or
        keyword (:something, :other, etc.) bound parameters, then sets the
        values accordingly. This mechanism allows easy reuse of a
        parameterized query, by passing the values to bind here.

        Args:
            positional (list[Any]): One or more positional values to bind.
            keyword (dict[Any]): One or more keyword values to bind.

        Returns:
            Query: A new query with the new bound parameter values.

        Raises:
            google.cloud.ndb.exceptions.BadArgumentError: If one of
                the positional parameters is not used in the query.
        """
        bindings = dict(keyword)
        for i, arg in enumerate(positional):
            bindings[i + 1] = arg
        used = {}
        ancestor = self.ancestor
        if isinstance(ancestor, ParameterizedThing):
            ancestor = ancestor.resolve(bindings, used)
        filters = self.filters
        if filters is not None:
            filters = filters.resolve(bindings, used)
        unused = []
        for i, arg in enumerate(positional):
            if i + 1 not in used:
                unused.append(i + 1)
        if unused:
            raise exceptions.BadArgumentError(
                "Positional arguments %s were given but not used."
                % ", ".join(str(i) for i in unused)
            )
        return self.__class__(
            kind=self.kind,
            ancestor=ancestor,
            filters=filters,
            order_by=self.order_by,
            project=self.project,
            namespace=self.namespace,
            default_options=self.default_options,
            projection=self.projection,
            distinct_on=self.distinct_on,
        )

    def _to_property_names(self, properties):
        # Avoid circular import in Python 2.7
        from google.cloud.ndb import model

        fixed = []
        for prop in properties:
            if isinstance(prop, str):
                fixed.append(prop)
            elif isinstance(prop, model.Property):
                fixed.append(prop._name)
            else:
                raise TypeError(
                    "Unexpected property {}; "
                    "should be string or Property".format(prop)
                )
        return fixed

    def _to_property_orders(self, order_by):
        # Avoid circular import in Python 2.7
        from google.cloud.ndb import model

        orders = []
        for order in order_by:
            if isinstance(order, PropertyOrder):
                # if a negated property, will already be a PropertyOrder
                orders.append(order)
            elif isinstance(order, model.Property):
                # use the sign to turn it into a PropertyOrder
                orders.append(+order)
            elif isinstance(order, str):
                name = order
                reverse = False
                if order.startswith("-"):
                    name = order[1:]
                    reverse = True
                property_order = PropertyOrder(name, reverse=reverse)
                orders.append(property_order)
            else:
                raise TypeError("Order values must be properties or strings")
        return orders

    def _check_properties(self, fixed, **kwargs):
        # Avoid circular import in Python 2.7
        from google.cloud.ndb import model

        modelclass = model.Model._kind_map.get(self.kind)
        if modelclass is not None:
            modelclass._check_properties(fixed, **kwargs)

    @_query_options
    @utils.keyword_only(
        keys_only=None,
        projection=None,
        offset=None,
        batch_size=None,
        prefetch_size=None,
        produce_cursors=False,
        start_cursor=None,
        end_cursor=None,
        timeout=None,
        deadline=None,
        read_consistency=None,
        read_policy=None,
        transaction=None,
        options=None,
        _options=None,
    )
    @utils.positional(2)
    def fetch(self, limit=None, **kwargs):
        """Run a query, fetching results.

        Args:
            limit (Optional[int]): Maximum number of results to fetch.
                data:`None` or data:`0` indicates no limit.
            keys_only (bool): Return keys instead of entities.
            projection (list[str]): The fields to return as part of the query
                results.
            offset (int): Number of query results to skip.
            limit (Optional[int]): Maximum number of query results to return.
                If not specified, there is no limit.
            batch_size (Optional[int]): Number of results to fetch in a single
                RPC call. Affects efficiency of queries only. Larger batch
                sizes use more memory but make fewer RPC calls.
            prefetch_size (Optional[int]): Overrides batch size for first batch
                returned.
            produce_cursors (bool): Whether to generate cursors from query.
            start_cursor: Starting point for search.
            end_cursor: Endpoint point for search.
            timeout (Optional[int]): Override the gRPC timeout, in seconds.
            deadline (Optional[int]): DEPRECATED: Synonym for ``timeout``.
            read_consistency: If not in a transaction, defaults to
                ``ndb.EVENTUAL`` for potentially faster query results without
                having to wait for Datastore to apply pending changes to all
                returned records. Otherwise consistency with current
                transaction is maintained.
            read_policy: DEPRECATED: Synonym for ``read_consistency``.
            transaction (bytes): Transaction ID to use for query. Results will
                be consistent with Datastore state for that transaction.
                Implies ``read_policy=ndb.STRONG``.
            options (QueryOptions): DEPRECATED: An object containing options
                values for some of these arguments.

        Returns:
            List([model.Model]): The query results.
        """
        return self.fetch_async(_options=kwargs["_options"]).result()

    @_query_options
    @utils.keyword_only(
        keys_only=None,
        projection=None,
        offset=None,
        batch_size=None,
        prefetch_size=None,
        produce_cursors=False,
        start_cursor=None,
        end_cursor=None,
        timeout=None,
        deadline=None,
        read_consistency=None,
        read_policy=None,
        transaction=None,
        options=None,
        _options=None,
    )
    @utils.positional(2)
    def fetch_async(self, limit=None, **kwargs):
        """Run a query, asynchronously fetching the results.

        Args:
            keys_only (bool): Return keys instead of entities.
            projection (list[str]): The fields to return as part of the query
                results.
            offset (int): Number of query results to skip.
            limit (Optional[int]): Maximum number of query results to return.
                If not specified, there is no limit.
            batch_size (Optional[int]): Number of results to fetch in a single
                RPC call. Affects efficiency of queries only. Larger batch
                sizes use more memory but make fewer RPC calls.
            prefetch_size (Optional[int]): Overrides batch size for first batch
                returned.
            produce_cursors (bool): Whether to generate cursors from query.
            start_cursor: Starting point for search.
            end_cursor: Endpoint point for search.
            timeout (Optional[int]): Override the gRPC timeout, in seconds.
            deadline (Optional[int]): DEPRECATED: Synonym for ``timeout``.
            read_consistency: If not in a transaction, defaults to
                ``ndb.EVENTUAL`` for potentially faster query results without
                having to wait for Datastore to apply pending changes to all
                returned records. Otherwise consistency with current
                transaction is maintained.
            read_policy: DEPRECATED: Synonym for ``read_consistency``.
            transaction (bytes): Transaction ID to use for query. Results will
                be consistent with Datastore state for that transaction.
                Implies ``read_policy=ndb.STRONG``.
            options (QueryOptions): DEPRECATED: An object containing options
                values for some of these arguments.

        Returns:
            tasklets.Future: Eventual result will be a List[model.Model] of the
                results.
        """
        # Avoid circular import in Python 2.7
        from google.cloud.ndb import _datastore_query

        return _datastore_query.fetch(kwargs["_options"])

    def _option(self, name, given, options=None):
        """Get given value or a provided default for an option.

        Precedence is given first to the `given` value, then any value passed
        in with `options`, then any value that is already set on this query,
        and, lastly, any default value in `default_options` if provided to the
        :class:`Query` constructor.

        This attempts to reconcile, in as rational a way possible, all the
        different ways of passing the same option to a query established by
        legacy NDB. Because of the absurd amount of complexity involved,
        `QueryOptions` is deprecated in favor of just passing arguments
        directly to the `Query` constructor or its methods.

        Args:
            name (str): Name of the option.
            given (Any): The given value for the option.
            options (Optional[QueryOptions]): An object containing option
                values.

        Returns:
            Any: Either the given value or a provided default.
        """
        if given is not None:
            return given

        if options is not None:
            value = getattr(options, name, None)
            if value is not None:
                return value

        value = getattr(self, name, None)
        if value is not None:
            return value

        if self.default_options is not None:
            return getattr(self.default_options, name, None)

        return None

    def run_to_queue(self, queue, conn, options=None, dsquery=None):
        """Run this query, putting entities into the given queue."""
        raise exceptions.NoLongerImplementedError()

    @_query_options
    @utils.keyword_only(
        keys_only=None,
        limit=None,
        projection=None,
        offset=None,
        batch_size=None,
        prefetch_size=None,
        produce_cursors=False,
        start_cursor=None,
        end_cursor=None,
        timeout=None,
        deadline=None,
        read_consistency=None,
        read_policy=None,
        transaction=None,
        options=None,
        _options=None,
    )
    @utils.positional(1)
    def iter(self, **kwargs):
        """Get an iterator over query results.

        Args:
            keys_only (bool): Return keys instead of entities.
            limit (Optional[int]): Maximum number of query results to return.
                If not specified, there is no limit.
            projection (list[str]): The fields to return as part of the query
                results.
            offset (int): Number of query results to skip.
            batch_size (Optional[int]): Number of results to fetch in a single
                RPC call. Affects efficiency of queries only. Larger batch
                sizes use more memory but make fewer RPC calls.
            prefetch_size (Optional[int]): Overrides batch size for first batch
                returned.
            produce_cursors (bool): Whether to generate cursors from query.
            start_cursor: Starting point for search.
            end_cursor: Endpoint point for search.
            timeout (Optional[int]): Override the gRPC timeout, in seconds.
            deadline (Optional[int]): DEPRECATED: Synonym for ``timeout``.
            read_consistency: If not in a transaction, defaults to
                ``ndb.EVENTUAL`` for potentially faster query results without
                having to wait for Datastore to apply pending changes to all
                returned records. Otherwise consistency with current
                transaction is maintained.
            read_policy: DEPRECATED: Synonym for ``read_consistency``.
            transaction (bytes): Transaction ID to use for query. Results will
                be consistent with Datastore state for that transaction.
                Implies ``read_policy=ndb.STRONG``.
            options (QueryOptions): DEPRECATED: An object containing options
                values for some of these arguments.

        Returns:
            :class:`QueryIterator`: An iterator.
        """
        # Avoid circular import in Python 2.7
        from google.cloud.ndb import _datastore_query

        return _datastore_query.iterate(kwargs["_options"])

    __iter__ = iter

<<<<<<< HEAD
    @utils.positional(2)
    def map(
        self,
        callback,
        pass_batch_into_callback=None,
        merge_future=None,
=======
    @_query_options
    def map(
        self,
        callback,
        *,
>>>>>>> dfd403f8
        keys_only=None,
        limit=None,
        projection=None,
        offset=None,
        batch_size=None,
        prefetch_size=None,
        produce_cursors=False,
        start_cursor=None,
        end_cursor=None,
        timeout=None,
        deadline=None,
        read_consistency=None,
        read_policy=None,
        transaction=None,
        options=None,
        pass_batch_into_callback=None,
        merge_future=None,
        _options=None,
    ):
        """Map a callback function or tasklet over the query results.

        Args:
            callback (Callable): A function or tasklet to be applied to each
                result; see below.
            keys_only (bool): Return keys instead of entities.
            projection (list[str]): The fields to return as part of the query
                results.
            offset (int): Number of query results to skip.
            limit (Optional[int]): Maximum number of query results to return.
                If not specified, there is no limit.
            batch_size (Optional[int]): Number of results to fetch in a single
                RPC call. Affects efficiency of queries only. Larger batch
                sizes use more memory but make fewer RPC calls.
            prefetch_size (Optional[int]): Overrides batch size for first batch
                returned.
            produce_cursors (bool): Whether to generate cursors from query.
            start_cursor: Starting point for search.
            end_cursor: Endpoint point for search.
            timeout (Optional[int]): Override the gRPC timeout, in seconds.
            deadline (Optional[int]): DEPRECATED: Synonym for ``timeout``.
            read_consistency: If not in a transaction, defaults to
                ``ndb.EVENTUAL`` for potentially faster query results without
                having to wait for Datastore to apply pending changes to all
                returned records. Otherwise consistency with current
                transaction is maintained.
            read_policy: DEPRECATED: Synonym for ``read_consistency``.
            transaction (bytes): Transaction ID to use for query. Results will
                be consistent with Datastore state for that transaction.
                Implies ``read_policy=ndb.STRONG``.
            options (QueryOptions): DEPRECATED: An object containing options
                values for some of these arguments.
            pass_batch_info_callback: DEPRECATED: No longer implemented.
            merge_future: DEPRECATED: No longer implemented.

        Callback signature: The callback is normally called with an entity as
        argument. However if keys_only=True is given, it is called with a Key.
        The callback can return whatever it wants.

        Returns:
            Any: When the query has run to completion and all callbacks have
                returned, map() returns a list of the results of all callbacks.
        """
        return self.map_async(None, _options=_options).result()

<<<<<<< HEAD
    @utils.positional(2)
=======
    @tasklets.tasklet
    @_query_options
>>>>>>> dfd403f8
    def map_async(
        self,
        callback,
        pass_batch_into_callback=None,
        merge_future=None,
        keys_only=None,
        limit=None,
        projection=None,
        offset=None,
        batch_size=None,
        prefetch_size=None,
        produce_cursors=False,
        start_cursor=None,
        end_cursor=None,
        timeout=None,
        deadline=None,
        read_consistency=None,
        read_policy=None,
        transaction=None,
        options=None,
        _options=None,
    ):
        """Map a callback function or tasklet over the query results.

        This is the asynchronous version of :meth:`Query.map`.

        Returns:
            tasklets.Future: See :meth:`Query.map` for eventual result.
        """
        callback = _options.callback
        futures = []
        results = _datastore_query.iterate(_options)
        while (yield results.has_next_async()):
            result = results.next()
            mapped = callback(result)
            if not isinstance(mapped, tasklets.Future):
                future = tasklets.Future()
                future.set_result(mapped)
                mapped = future
            futures.append(mapped)

        mapped_results = yield futures
        raise tasklets.Return(mapped_results)

    @_query_options
    @utils.keyword_only(
        keys_only=None,
        projection=None,
        batch_size=None,
        prefetch_size=None,
        produce_cursors=False,
        start_cursor=None,
        end_cursor=None,
        timeout=None,
        deadline=None,
        read_consistency=None,
        read_policy=None,
        transaction=None,
        options=None,
        _options=None,
    )
    @utils.positional(1)
    def get(self, **kwargs):
        """Get the first query result, if any.

        This is equivalent to calling ``q.fetch(1)`` and returning the first
        result, if any.

        Args:
            keys_only (bool): Return keys instead of entities.
            projection (list[str]): The fields to return as part of the query
                results.
            batch_size (Optional[int]): Number of results to fetch in a single
                RPC call. Affects efficiency of queries only. Larger batch
                sizes use more memory but make fewer RPC calls.
            prefetch_size (Optional[int]): Overrides batch size for first batch
                returned.
            produce_cursors (bool): Whether to generate cursors from query.
            start_cursor: Starting point for search.
            end_cursor: Endpoint point for search.
            timeout (Optional[int]): Override the gRPC timeout, in seconds.
            deadline (Optional[int]): DEPRECATED: Synonym for ``timeout``.
            read_consistency: If not in a transaction, defaults to
                ``ndb.EVENTUAL`` for potentially faster query results without
                having to wait for Datastore to apply pending changes to all
                returned records. Otherwise consistency with current
                transaction is maintained.
            read_policy: DEPRECATED: Synonym for ``read_consistency``.
            transaction (bytes): Transaction ID to use for query. Results will
                be consistent with Datastore state for that transaction.
                Implies ``read_policy=ndb.STRONG``.
            options (QueryOptions): DEPRECATED: An object containing options
                values for some of these arguments.

        Returns:
            Optional[Union[google.cloud.datastore.entity.Entity, key.Key]]:
                A single result, or :data:`None` if there are no results.
        """
        return self.get_async(_options=kwargs["_options"]).result()

    @tasklets.tasklet
    @_query_options
    @utils.keyword_only(
        keys_only=None,
        projection=None,
        offset=None,
        batch_size=None,
        prefetch_size=None,
        produce_cursors=False,
        start_cursor=None,
        end_cursor=None,
        timeout=None,
        deadline=None,
        read_consistency=None,
        read_policy=None,
        transaction=None,
        options=None,
        _options=None,
    )
    @utils.positional(1)
    def get_async(self, **kwargs):
        """Get the first query result, if any.

        This is the asynchronous version of :meth:`Query.get`.

        Returns:
            tasklets.Future: See :meth:`Query.get` for eventual result.
        """
        # Avoid circular import in Python 2.7
        from google.cloud.ndb import _datastore_query

        options = kwargs["_options"].copy(limit=1)
        results = yield _datastore_query.fetch(options)
        if results:
            raise tasklets.Return(results[0])

    @_query_options
    @utils.keyword_only(
        offset=None,
        batch_size=None,
        prefetch_size=None,
        produce_cursors=False,
        start_cursor=None,
        end_cursor=None,
        timeout=None,
        deadline=None,
        read_consistency=None,
        read_policy=None,
        transaction=None,
        options=None,
        _options=None,
    )
    @utils.positional(2)
    def count(self, limit=None, **kwargs):
        """Count the number of query results, up to a limit.

        This returns the same result as ``len(q.fetch(limit))``.

        Note that you should pass a maximum value to limit the amount of
        work done by the query.

        Note:
            The legacy GAE version of NDB claims this is more efficient than
            just calling ``len(q.fetch(limit))``. Since Datastore does not
            provide API for ``count``, this version ends up performing the
            fetch underneath hood. We can specify ``keys_only`` to save some
            network traffic, making this call really equivalent to
            ``len(q.fetch(limit, keys_only=True))``. We can also avoid
            marshalling NDB key objects from the returned protocol buffers, but
            this is a minor savings--most applications that use NDB will have
            their performance bound by the Datastore backend, not the CPU.
            Generally, any claim of performance improvement using this versus
            the equivalent call to ``fetch`` is exaggerated, at best.

        Args:
            limit (Optional[int]): Maximum number of query results to return.
                If not specified, there is no limit.
            projection (list[str]): The fields to return as part of the query
                results.
            offset (int): Number of query results to skip.
            batch_size (Optional[int]): Number of results to fetch in a single
                RPC call. Affects efficiency of queries only. Larger batch
                sizes use more memory but make fewer RPC calls.
            prefetch_size (Optional[int]): Overrides batch size for first batch
                returned.
            produce_cursors (bool): Whether to generate cursors from query.
            start_cursor: Starting point for search.
            end_cursor: Endpoint point for search.
            timeout (Optional[int]): Override the gRPC timeout, in seconds.
            deadline (Optional[int]): DEPRECATED: Synonym for ``timeout``.
            read_consistency: If not in a transaction, defaults to
                ``ndb.EVENTUAL`` for potentially faster query results without
                having to wait for Datastore to apply pending changes to all
                returned records. Otherwise consistency with current
                transaction is maintained.
            read_policy: DEPRECATED: Synonym for ``read_consistency``.
            transaction (bytes): Transaction ID to use for query. Results will
                be consistent with Datastore state for that transaction.
                Implies ``read_policy=ndb.STRONG``.
            options (QueryOptions): DEPRECATED: An object containing options
                values for some of these arguments.

        Returns:
            Optional[Union[google.cloud.datastore.entity.Entity, key.Key]]:
                A single result, or :data:`None` if there are no results.
        """
        return self.count_async(_options=kwargs["_options"]).result()

    @tasklets.tasklet
    @_query_options
    @utils.keyword_only(
        offset=None,
        batch_size=None,
        prefetch_size=None,
        produce_cursors=False,
        start_cursor=None,
        end_cursor=None,
        timeout=None,
        deadline=None,
        read_consistency=None,
        read_policy=None,
        transaction=None,
        options=None,
        _options=None,
    )
    @utils.positional(2)
    def count_async(self, limit=None, **kwargs):
        """Count the number of query results, up to a limit.

        This is the asynchronous version of :meth:`Query.count`.

        Returns:
            tasklets.Future: See :meth:`Query.count` for eventual result.
        """
        # Avoid circular import in Python 2.7
        from google.cloud.ndb import _datastore_query

        _options = kwargs["_options"]
        options = _options.copy(keys_only=True)
        results = _datastore_query.iterate(options, raw=True)
        count = 0
        limit = options.limit
        while (yield results.has_next_async()):
            count += 1
            if limit and count == limit:
                break

            results.next()

        raise tasklets.Return(count)

    @_query_options
    @utils.keyword_only(
        keys_only=None,
        projection=None,
        batch_size=None,
        prefetch_size=None,
        produce_cursors=False,
        start_cursor=None,
        end_cursor=None,
        timeout=None,
        deadline=None,
        read_consistency=None,
        read_policy=None,
        transaction=None,
        options=None,
        _options=None,
    )
    @utils.positional(2)
    def fetch_page(self, page_size, **kwargs):
        """Fetch a page of results.

        This is a specialized method for use by paging user interfaces.

        To fetch the next page, you pass the cursor returned by one call to the
        next call using the `start_cursor` argument.  A common idiom is to pass
        the cursor to the client using :meth:`_datastore_query.Cursor.urlsafe`
        and to reconstruct that cursor on a subsequent request using the
        `urlsafe` argument to :class:`_datastore_query.Cursor`.

        NOTE:
            This method relies on cursors which are not available for queries
            that involve ``OR``, ``!=``, ``IN`` operators. This feature is not
            available for those queries.

        Args:
            page_size (int): The number of results per page. At most, this many
            keys_only (bool): Return keys instead of entities.
            projection (list[str]): The fields to return as part of the query
                results.
            batch_size (Optional[int]): Number of results to fetch in a single
                RPC call. Affects efficiency of queries only. Larger batch
                sizes use more memory but make fewer RPC calls.
            prefetch_size (Optional[int]): Overrides batch size for first batch
                returned.
            produce_cursors (bool): Whether to generate cursors from query.
            start_cursor: Starting point for search.
            end_cursor: Endpoint point for search.
            timeout (Optional[int]): Override the gRPC timeout, in seconds.
            deadline (Optional[int]): DEPRECATED: Synonym for ``timeout``.
            read_consistency: If not in a transaction, defaults to
                ``ndb.EVENTUAL`` for potentially faster query results without
                having to wait for Datastore to apply pending changes to all
                returned records. Otherwise consistency with current
                transaction is maintained.
            read_policy: DEPRECATED: Synonym for ``read_consistency``.
            transaction (bytes): Transaction ID to use for query. Results will
                be consistent with Datastore state for that transaction.
                Implies ``read_policy=ndb.STRONG``.
            options (QueryOptions): DEPRECATED: An object containing options
                values for some of these arguments.

               results will be returned.

        Returns:
            Tuple[list, _datastore_query.Cursor, bool]: A tuple
                `(results, cursor, more)` where `results` is a list of query
                results, `cursor` is a cursor pointing just after the last
                result returned, and `more` indicates whether there are
                (likely) more results after that.
        """
        return self.fetch_page_async(
            None, _options=kwargs["_options"]
        ).result()

    @tasklets.tasklet
    @_query_options
    @utils.keyword_only(
        keys_only=None,
        projection=None,
        batch_size=None,
        prefetch_size=None,
        produce_cursors=False,
        start_cursor=None,
        end_cursor=None,
        timeout=None,
        deadline=None,
        read_consistency=None,
        read_policy=None,
        transaction=None,
        options=None,
        _options=None,
    )
    @utils.positional(2)
    def fetch_page_async(self, page_size, **kwargs):
        """Fetch a page of results.

        This is the asynchronous version of :meth:`Query.fetch_page`.

        Returns:
            tasklets.Future: See :meth:`Query.fetch_page` for eventual result.
        """
        # Avoid circular import in Python 2.7
        from google.cloud.ndb import _datastore_query

        _options = kwargs["_options"]
        if _options.filters and _options.filters._multiquery:
            raise TypeError(
                "Can't use 'fetch_page' or 'fetch_page_async' with query that "
                "uses 'OR', '!=', or 'IN'."
            )

        iterator = _datastore_query.iterate(_options, raw=True)
        results = []
        cursor = None
        while (yield iterator.has_next_async()):
            result = iterator.next()
            results.append(result.entity())
            cursor = result.cursor

        more = results and (
            iterator._more_results_after_limit or iterator.probably_has_next()
        )
        raise tasklets.Return(results, cursor, more)


def gql(query_string, *args, **kwds):
    """Parse a GQL query string.

    Args:
        query_string (str): Full GQL query, e.g. 'SELECT * FROM Kind WHERE
            prop = 1 ORDER BY prop2'.
        args: If present, used to call bind().
        kwds: If present, used to call bind().

    Returns:
        Query: a query instance.

    Raises:
        google.cloud.ndb.exceptions.BadQueryError: When bad gql is passed in.
    """
    # Avoid circular import in Python 2.7
    from google.cloud.ndb import _gql

    query = _gql.GQL(query_string).get_query()
    if args or kwds:
        query = query.bind(*args, **kwds)
    return query<|MERGE_RESOLUTION|>--- conflicted
+++ resolved
@@ -1927,20 +1927,8 @@
 
     __iter__ = iter
 
-<<<<<<< HEAD
-    @utils.positional(2)
-    def map(
-        self,
-        callback,
-        pass_batch_into_callback=None,
-        merge_future=None,
-=======
     @_query_options
-    def map(
-        self,
-        callback,
-        *,
->>>>>>> dfd403f8
+    @utils.keyword_only(
         keys_only=None,
         limit=None,
         projection=None,
@@ -1959,7 +1947,9 @@
         pass_batch_into_callback=None,
         merge_future=None,
         _options=None,
-    ):
+    )
+    @utils.positional(2)
+    def map(self, callback, **kwargs):
         """Map a callback function or tasklet over the query results.
 
         Args:
@@ -2003,19 +1993,11 @@
             Any: When the query has run to completion and all callbacks have
                 returned, map() returns a list of the results of all callbacks.
         """
-        return self.map_async(None, _options=_options).result()
-
-<<<<<<< HEAD
-    @utils.positional(2)
-=======
+        return self.map_async(None, _options=kwargs["_options"]).result()
+
     @tasklets.tasklet
     @_query_options
->>>>>>> dfd403f8
-    def map_async(
-        self,
-        callback,
-        pass_batch_into_callback=None,
-        merge_future=None,
+    @utils.keyword_only(
         keys_only=None,
         limit=None,
         projection=None,
@@ -2031,8 +2013,12 @@
         read_policy=None,
         transaction=None,
         options=None,
+        pass_batch_into_callback=None,
+        merge_future=None,
         _options=None,
-    ):
+    )
+    @utils.positional(2)
+    def map_async(self, callback, **kwargs):
         """Map a callback function or tasklet over the query results.
 
         This is the asynchronous version of :meth:`Query.map`.
@@ -2040,6 +2026,7 @@
         Returns:
             tasklets.Future: See :meth:`Query.map` for eventual result.
         """
+        _options = kwargs["_options"]
         callback = _options.callback
         futures = []
         results = _datastore_query.iterate(_options)
