#!/bin/bash

# Copyright 2018 Google LLC
#
# Licensed under the Apache License, Version 2.0 (the "License");
# you may not use this file except in compliance with the License.
# You may obtain a copy of the License at
#
#     https://www.apache.org/licenses/LICENSE-2.0
#
# Unless required by applicable law or agreed to in writing, software
# distributed under the License is distributed on an "AS IS" BASIS,
# WITHOUT WARRANTIES OR CONDITIONS OF ANY KIND, either express or implied.
# See the License for the specific language governing permissions and
# limitations under the License.

set -eo pipefail

cd github/python-ndb

# Need enchant for spell check
sudo apt-get update
sudo apt-get -y install dictionaries-common aspell aspell-en \
                        hunspell-en-us libenchant1c2a enchant

# Need enchant for spell check
sudo apt-get update
sudo apt-get -y install dictionaries-common aspell aspell-en \
                        hunspell-en-us libenchant1c2a enchant

# Disable buffering, so that the logs stream through.
export PYTHONUNBUFFERED=1

# Debug: show build environment
env | grep KOKORO

# Setup service account credentials.
export GOOGLE_APPLICATION_CREDENTIALS=${KOKORO_GFILE_DIR}/service-account.json

# Setup project id.
export PROJECT_ID=$(cat "${KOKORO_GFILE_DIR}/project-id.json")

<<<<<<< HEAD
# Configure Local Redis to be used
export REDIS_CACHE_URL=redis://localhost

# Find out if this package was modified.
# Temporarily use Thea's fork of ci-diff-helper w/ Kokoro support.
# python3.6 -m pip install --quiet git+https://github.com/theacodes/ci-diff-helper.git
# python3.6 test_utils/scripts/get_target_packages_kokoro.py > ~/target_packages
# cat ~/target_packages

# if [[ ! -n $(grep -x "$PACKAGE" ~/target_packages) ]]; then
#     echo "$PACKAGE was not modified, returning."
#     exit;
# fi
=======
# Some system tests require indexes. Use gcloud to create them.
gcloud auth activate-service-account --key-file=$GOOGLE_APPLICATION_CREDENTIALS --project=$PROJECT_ID
gcloud --quiet --verbosity=debug datastore indexes create tests/system/index.yaml
>>>>>>> 38050b11


# Some system tests require indexes. Use gcloud to create them.
gcloud auth activate-service-account --key-file=$GOOGLE_APPLICATION_CREDENTIALS --project=$PROJECT_ID
gcloud --quiet --verbosity=debug datastore indexes create tests/system/index.yaml


# Remove old nox
python3.6 -m pip uninstall --yes --quiet nox-automation

# Install nox
python3.6 -m pip install --upgrade --quiet nox
python3.6 -m nox --version

python3.6 -m nox<|MERGE_RESOLUTION|>--- conflicted
+++ resolved
@@ -40,25 +40,8 @@
 # Setup project id.
 export PROJECT_ID=$(cat "${KOKORO_GFILE_DIR}/project-id.json")
 
-<<<<<<< HEAD
 # Configure Local Redis to be used
 export REDIS_CACHE_URL=redis://localhost
-
-# Find out if this package was modified.
-# Temporarily use Thea's fork of ci-diff-helper w/ Kokoro support.
-# python3.6 -m pip install --quiet git+https://github.com/theacodes/ci-diff-helper.git
-# python3.6 test_utils/scripts/get_target_packages_kokoro.py > ~/target_packages
-# cat ~/target_packages
-
-# if [[ ! -n $(grep -x "$PACKAGE" ~/target_packages) ]]; then
-#     echo "$PACKAGE was not modified, returning."
-#     exit;
-# fi
-=======
-# Some system tests require indexes. Use gcloud to create them.
-gcloud auth activate-service-account --key-file=$GOOGLE_APPLICATION_CREDENTIALS --project=$PROJECT_ID
-gcloud --quiet --verbosity=debug datastore indexes create tests/system/index.yaml
->>>>>>> 38050b11
 
 
 # Some system tests require indexes. Use gcloud to create them.
